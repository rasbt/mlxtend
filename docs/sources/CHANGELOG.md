# Release Notes

---

The CHANGELOG for the current development version is available at
[https://github.com/rasbt/mlxtend/blob/master/docs/sources/CHANGELOG.md](https://github.com/rasbt/mlxtend/blob/master/docs/sources/CHANGELOG.md).

---


### Version 0.16.0dev0 (TBD)

##### Downloads

-
-

##### New Features

-

##### Changes

-

##### Bug Fixes

<<<<<<< HEAD
- The `feature_selection.ColumnSelector` now also supports column names of type `int` (in addition to `str` names) if the input is a pandas DataFrame.  ([#500](https://github.com/rasbt/mlxtend/pull/500) via [tetrar124](https://github.com/tetrar124)
=======
- Fix unreadable labels in `plot_confusion_matrix` for imbalanced datasets if `show_absolute=True` and `show_normed=True`. ([#504](https://github.com/rasbt/mlxtend/pull/504))

- Raises a more informative error if a `SparseDataFrame` is passed to `apriori` and the dataframe has integer column names that don't start with `0` due to current limitations of the `SparseDataFrame` implementation in pandas. ([#503](https://github.com/rasbt/mlxtend/pull/503))
>>>>>>> 6b57a73d

### Version 0.15.0 (01-19-2019)

##### Downloads

- [Source code (zip)](https://github.com/rasbt/mlxtend/archive/v0.15.0.zip)
- [Source code (tar.gz)](https://github.com/rasbt/mlxtend/archive/v0.15.0.tar.gz)

##### New Features

- Adds a new transformer class to `mlxtend.image`, `EyepadAlign`, that aligns face images based on the location of the eyes. ([#466](https://github.com/rasbt/mlxtend/pull/466) by [Vahid Mirjalili](https://github.com/vmirly))
- Adds a new function, `mlxtend.evaluate.bias_variance_decomp` that decomposes the loss of a regressor or classifier into bias and variance terms. ([#470](https://github.com/rasbt/mlxtend/pull/470))
- Adds a `whitening` parameter to `PrincipalComponentAnalysis`, to optionally whiten the transformed data such that the features have unit variance. ([#475](https://github.com/rasbt/mlxtend/pull/475))

##### Changes

- Changed the default solver in `PrincipalComponentAnalysis` to `'svd'` instead of `'eigen'` to improve numerical stability. ([#474](https://github.com/rasbt/mlxtend/pull/474))
- The `mlxtend.image.extract_face_landmarks` now returns `None` if no facial landmarks were detected instead of an array of all zeros. ([#466](https://github.com/rasbt/mlxtend/pull/466))


##### Bug Fixes

- The eigenvectors maybe have not been sorted in certain edge cases if solver was `'eigen'` in `PrincipalComponentAnalysis` and `LinearDiscriminantAnalysis`. ([#477](https://github.com/rasbt/mlxtend/pull/477), [#478](https://github.com/rasbt/mlxtend/pull/478))


### Version 0.14.0 (11-09-2018)

##### Downloads

- [Source code (zip)](https://github.com/rasbt/mlxtend/archive/v0.14.0.zip)
- [Source code (tar.gz)](https://github.com/rasbt/mlxtend/archive/v0.14.0.tar.gz)

##### New Features

- Added a `scatterplotmatrix` function to the `plotting` module. ([#437](https://github.com/rasbt/mlxtend/pull/437))
- Added `sample_weight` option to `StackingRegressor`, `StackingClassifier`, `StackingCVRegressor`, `StackingCVClassifier`, `EnsembleVoteClassifier`. ([#438](https://github.com/rasbt/mlxtend/issues/438))
- Added a `RandomHoldoutSplit` class to perform a random train/valid split without rotation in `SequentialFeatureSelector`, scikit-learn `GridSearchCV` etc. ([#442](https://github.com/rasbt/mlxtend/pull/442))
- Added a `PredefinedHoldoutSplit` class to perform a train/valid split, based on user-specified indices, without rotation in `SequentialFeatureSelector`, scikit-learn `GridSearchCV` etc. ([#443](https://github.com/rasbt/mlxtend/pull/443))
- Created a new `mlxtend.image` submodule for working on image processing-related tasks. ([#457](https://github.com/rasbt/mlxtend/pull/457))
- Added a new convenience function `extract_face_landmarks` based on `dlib` to `mlxtend.image`. ([#458](https://github.com/rasbt/mlxtend/pull/458))
- Added a `method='oob'` option to the `mlxtend.evaluate.bootstrap_point632_score` method to compute the classic out-of-bag bootstrap estimate ([#459](https://github.com/rasbt/mlxtend/pull/459))
- Added a `method='.632+'` option to the `mlxtend.evaluate.bootstrap_point632_score` method to compute the .632+ bootstrap estimate that addresses the optimism bias of the .632 bootstrap ([#459](https://github.com/rasbt/mlxtend/pull/459))
- Added a new `mlxtend.evaluate.ftest` function to perform an F-test for comparing the accuracies of two or more classification models. ([#460](https://github.com/rasbt/mlxtend/pull/460))
- Added a new `mlxtend.evaluate.combined_ftest_5x2cv` function to perform an combined 5x2cv F-Test for comparing the performance of two models. ([#461](https://github.com/rasbt/mlxtend/pull/461))
- Added a new `mlxtend.evaluate.difference_proportions` test for comparing two proportions (e.g., classifier accuracies) ([#462](https://github.com/rasbt/mlxtend/pull/462))


##### Changes

- Addressed deprecations warnings in NumPy 0.15. ([#425](https://github.com/rasbt/mlxtend/pull/425))
- Because of complications in PR ([#459](https://github.com/rasbt/mlxtend/pull/459)), Python 2.7 was now dropped; since official support for Python 2.7 by the Python Software Foundation is ending in approx. 12 months anyways, this re-focussing will hopefully free up some developer time with regard to not having to worry about backward compatibility

##### Bug Fixes

- Fixed an issue with a missing import in `mlxtend.plotting.plot_confusion_matrix`. ([#428](https://github.com/rasbt/mlxtend/pull/428))

### Version 0.13.0 (2018-07-20)

##### Downloads

- [Source code (zip)](https://github.com/rasbt/mlxtend/archive/v0.13.0.zip)
- [Source code (tar.gz)](https://github.com/rasbt/mlxtend/archive/v0.13.0.tar.gz)

##### New Features

- A meaningful error message is now raised when a cross-validation generator is used with `SequentialFeatureSelector`. ([#377](https://github.com/rasbt/mlxtend/pull/377))
- The `SequentialFeatureSelector` now accepts custom feature names via the `fit` method for more interpretable feature subset reports. ([#379](https://github.com/rasbt/mlxtend/pull/379))
- The `SequentialFeatureSelector` is now also compatible with Pandas DataFrames and uses DataFrame column-names for more interpretable feature subset reports. ([#379](https://github.com/rasbt/mlxtend/pull/379))
- `ColumnSelector` now works with Pandas DataFrames columns. ([#378](https://github.com/rasbt/mlxtend/pull/378) by [Manuel Garrido](https://github.com/manugarri))
- The `ExhaustiveFeatureSelector` estimator in `mlxtend.feature_selection` now is safely stoppable mid-process by control+c. ([#380](https://github.com/rasbt/mlxtend/pull/380))
- Two new functions, `vectorspace_orthonormalization` and `vectorspace_dimensionality` were added to `mlxtend.math` to use the Gram-Schmidt process to convert a set of linearly independent vectors into a set of orthonormal basis vectors, and to compute the dimensionality of a vectorspace, respectively. ([#382](https://github.com/rasbt/mlxtend/pull/382))
- `mlxtend.frequent_patterns.apriori` now supports pandas `SparseDataFrame`s to generate frequent itemsets. ([#404](https://github.com/rasbt/mlxtend/pull/404) via [Daniel Morales](https://github.com/rasbt/mlxtend/pull/404))
- The `plot_confusion_matrix` function now has the ability to show normalized confusion matrix coefficients in addition to or instead of absolute confusion matrix coefficients with or without a colorbar. The text display method has been changed so that the full range of the colormap is used. The default size is also now set based on the number of classes.
- Added support for merging the meta features with the original input features in `StackingRegressor` (via `use_features_in_secondary`) like it is already supported in the other Stacking classes. ([#418](https://github.com/rasbt/mlxtend/pull/418))
- Added a `support_only` to the `association_rules` function, which allow constructing association rules (based on the support metric only) for cropped input DataFrames that don't contain a complete set of antecedent and consequent support values. ([#421](https://github.com/rasbt/mlxtend/pull/421))

##### Changes

- Itemsets generated with `apriori` are now `frozenset`s ([#393](https://github.com/rasbt/mlxtend/issues/393) by [William Laney](https://github.com/WLaney) and [#394](https://github.com/rasbt/mlxtend/issues/394))
- Now raises an error if a input DataFrame to `apriori` contains non 0, 1, True, False values. [#419](https://github.com/rasbt/mlxtend/issues/419))

##### Bug Fixes

- Allow mlxtend estimators to be cloned via scikit-learn's `clone` function. ([#374](https://github.com/rasbt/mlxtend/pull/374))
- Fixes bug to allow the correct use of `refit=False` in `StackingRegressor` and `StackingCVRegressor`  ([#384](https://github.com/rasbt/mlxtend/pull/384) and ([#385](https://github.com/rasbt/mlxtend/pull/385)) by [selay01](https://github.com/selay01))
- Allow `StackingClassifier` to work with sparse matrices when `use_features_in_secondary=True`  ([#408](https://github.com/rasbt/mlxtend/issues/408) by [Floris Hoogenbook](https://github.com/FlorisHoogenboom))
- Allow `StackingCVRegressor` to work with sparse matrices when `use_features_in_secondary=True`  ([#416](https://github.com/rasbt/mlxtend/issues/416))
- Allow `StackingCVClassifier` to work with sparse matrices when `use_features_in_secondary=True`  ([#417](https://github.com/rasbt/mlxtend/issues/417))



### Version 0.12.0 (2018-21-04)

##### Downloads

- [Source code (zip)](https://github.com/rasbt/mlxtend/archive/v0.12.0.zip)
- [Source code (tar.gz)](https://github.com/rasbt/mlxtend/archive/v0.12.0.tar.gz)

##### New Features

-  A new `feature_importance_permuation` function to compute the feature importance in classifiers and regressors via the *permutation importance* method ([#358](https://github.com/rasbt/mlxtend/pull/358))
-  The fit method of the `ExhaustiveFeatureSelector` now optionally accepts `**fit_params` for the estimator that is used for the feature selection. ([#354](https://github.com/rasbt/mlxtend/pull/354) by Zach Griffith)
-  The fit method of the `SequentialFeatureSelector` now optionally accepts
`**fit_params` for the estimator that is used for the feature selection. ([#350](https://github.com/rasbt/mlxtend/pull/350) by Zach Griffith)


##### Changes


- Replaced `plot_decision_regions` colors by a colorblind-friendly palette and adds contour lines for decision regions. ([#348](https://github.com/rasbt/mlxtend/issues/348))
- All stacking estimators now raise `NonFittedErrors` if any method for inference is called prior to fitting the estimator. ([#353](https://github.com/rasbt/mlxtend/issues/353))
- Renamed the `refit` parameter of both the `StackingClassifier` and `StackingCVClassifier` to `use_clones` to be more explicit and less misleading. ([#368](https://github.com/rasbt/mlxtend/pull/368))


##### Bug Fixes

- Various changes in the documentation and documentation tools to fix formatting issues ([#363](https://github.com/rasbt/mlxtend/pull/363))
- Fixes a bug where the `StackingCVClassifier`'s meta features were not stored in the original order when `shuffle=True` ([#370](https://github.com/rasbt/mlxtend/pull/370))
- Many documentation improvements, including links to the User Guides in the API docs ([#371](https://github.com/rasbt/mlxtend/pull/371))



### Version 0.11.0 (2018-03-14)

##### Downloads

- [Source code (zip)](https://github.com/rasbt/mlxtend/archive/v0.11.0.zip)
- [Source code (tar.gz)](https://github.com/rasbt/mlxtend/archive/v0.11.0.tar.gz)

##### New Features

-   New function implementing the resampled paired t-test procedure (`paired_ttest_resampled`)
    to compare the performance of two models. ([#323](https://github.com/rasbt/mlxtend/issues/323))
-   New function implementing the k-fold paired t-test procedure (`paired_ttest_kfold_cv`)
    to compare the performance of two models
    (also called k-hold-out paired t-test). ([#324](https://github.com/rasbt/mlxtend/issues/324))
-   New function implementing the 5x2cv paired t-test procedure (`paired_ttest_5x2cv`) proposed by Dieterrich (1998)
    to compare the performance of two models. ([#325](https://github.com/rasbt/mlxtend/issues/325))
- A `refit` parameter was added to stacking classes (similar to the `refit` parameter in the `EnsembleVoteClassifier`), to support classifiers and regressors that follow the scikit-learn API but are not compatible with scikit-learn's `clone` function. ([#322](https://github.com/rasbt/mlxtend/issues/322))
- The `ColumnSelector` now has a `drop_axis` argument to use it in pipelines with `CountVectorizers`. ([#333](https://github.com/rasbt/mlxtend/pull/333))

##### Changes


- Raises an informative error message if `predict` or `predict_meta_features` is called prior to calling the `fit` method in `StackingRegressor` and `StackingCVRegressor`. ([#315](https://github.com/rasbt/mlxtend/issues/315))
- The `plot_decision_regions` function now automatically determines the optimal setting based on the feature dimensions and supports anti-aliasing. The old `res`  parameter has been deprecated. ([#309](https://github.com/rasbt/mlxtend/pull/309) by [Guillaume Poirier-Morency](https://github.com/arteymix))
- Apriori code is faster due to optimization in `onehot transformation` and the amount of candidates generated by the `apriori` algorithm. ([#327](https://github.com/rasbt/mlxtend/pull/327) by [Jakub Smid](https://github.com/jaksmid))
- The `OnehotTransactions` class (which is typically often used in combination with the `apriori` function for association rule mining) is now more memory efficient as it uses boolean arrays instead of integer arrays. In addition, the `OnehotTransactions` class can be now be provided with `sparse` argument to generate sparse representations of the `onehot` matrix to further improve memory efficiency. ([#328](https://github.com/rasbt/mlxtend/pull/328) by [Jakub Smid](https://github.com/jaksmid))
- The `OneHotTransactions` has been deprecated and replaced by the `TransactionEncoder`. ([#332](https://github.com/rasbt/mlxtend/pull/332)
- The `plot_decision_regions` function now has three new parameters, `scatter_kwargs`, `contourf_kwargs`, and `scatter_highlight_kwargs`, that can be used to modify the plotting style. ([#342](https://github.com/rasbt/mlxtend/pull/342) by [James Bourbeau](https://github.com/jrbourbeau))


##### Bug Fixes

- Fixed issue when class labels were provided to the `EnsembleVoteClassifier` when `refit` was set to `false`. ([#322](https://github.com/rasbt/mlxtend/issues/322))
- Allow arrays with 16-bit and 32-bit precision in `plot_decision_regions` function. ([#337](https://github.com/rasbt/mlxtend/issues/337))
- Fixed bug that raised an indexing error if the number of items was <= 1 when computing association rules using the conviction metric. ([#340](https://github.com/rasbt/mlxtend/issues/340))



### Version 0.10.0 (2017-12-22)

##### Downloads

- [Source code (zip)](https://github.com/rasbt/mlxtend/archive/v0.10.0.zip)
- [Source code (tar.gz)](https://github.com/rasbt/mlxtend/archive/v0.10.0.tar.gz)

##### New Features

- New `store_train_meta_features` parameter for `fit` in StackingCVRegressor. if True, train meta-features are stored in `self.train_meta_features_`.
    New `pred_meta_features` method for `StackingCVRegressor`. People can get test meta-features using this method. ([#294](https://github.com/rasbt/mlxtend/pull/294) via [takashioya](https://github.com/takashioya))
- The new `store_train_meta_features` attribute and `pred_meta_features` method for the `StackingCVRegressor` were also added to the `StackingRegressor`, `StackingClassifier`, and `StackingCVClassifier` ([#299](https://github.com/rasbt/mlxtend/pull/299) & [#300](https://github.com/rasbt/mlxtend/pull/300))
- New function (`evaluate.mcnemar_tables`) for creating multiple 2x2 contigency from model predictions arrays that can be used in multiple McNemar (post-hoc) tests or Cochran's Q or F tests, etc. ([#307](https://github.com/rasbt/mlxtend/issues/307))
- New function (`evaluate.cochrans_q`) for performing Cochran's Q test to compare the accuracy of multiple classifiers. ([#310](https://github.com/rasbt/mlxtend/issues/310))

##### Changes

- Added `requirements.txt` to `setup.py`. ([#304](https://github.com/rasbt/mlxtend/issues/304) via [Colin Carrol](https://github.com/ColCarroll))


##### Bug Fixes

- Improved numerical stability for p-values computed via the the exact McNemar test ([#306](https://github.com/rasbt/mlxtend/issues/306))
- `nose` is not required to use the library ([#302](https://github.com/rasbt/mlxtend/issues/302))

### Version 0.9.1 (2017-11-19)

##### Downloads

- [Source code (zip)](https://github.com/rasbt/mlxtend/archive/v0.9.1.zip)
- [Source code (tar.gz)](https://github.com/rasbt/mlxtend/archive/v0.9.1.tar.gz)

##### New Features

- Added `mlxtend.evaluate.bootstrap_point632_score` to evaluate the performance of estimators using the .632 bootstrap. ([#283](https://github.com/rasbt/mlxtend/pull/283))
- New `max_len` parameter for the frequent itemset generation via the `apriori` function to allow for early stopping. ([#270](https://github.com/rasbt/mlxtend/pull/270))

##### Changes

- All feature index tuples in `SequentialFeatureSelector` or now in sorted order. ([#262](https://github.com/rasbt/mlxtend/pull/262))
- The `SequentialFeatureSelector` now runs the continuation of the floating inclusion/exclusion as described in Novovicova & Kittler (1994).
Note that this didn't cause any difference in performance on any of the test scenarios but could lead to better performance in certain edge cases.
([#262](https://github.com/rasbt/mlxtend/pull/262))
- `utils.Counter` now accepts a name variable to help distinguish between multiple counters, time precision can be set with the 'precision' kwarg and the new attribute end_time holds the time the last iteration completed. ([#278](https://github.com/rasbt/mlxtend/pull/278) via [Mathew Savage](https://github.com/matsavage))


##### Bug Fixes

- Fixed an deprecation error that occured with McNemar test when using SciPy 1.0. ([#283](https://github.com/rasbt/mlxtend/pull/283))


### Version 0.9.0 (2017-10-21)


##### Downloads

- [Source code (zip)](https://github.com/rasbt/mlxtend/archive/v0.9.0.zip)
- [Source code (tar.gz)](https://github.com/rasbt/mlxtend/archive/v0.9.0.tar.gz)

##### New Features

- Added `evaluate.permutation_test`, a permutation test for hypothesis testing (or A/B testing) to test if two samples come from the same distribution. Or in other words, a procedure to test the null hypothesis that that two groups are not significantly different (e.g., a treatment and a control group). ([#250](https://github.com/rasbt/mlxtend/pull/250))
- Added `'leverage'` and `'conviction` as evaluation metrics to the `frequent_patterns.association_rules` function. ([#246](https://github.com/rasbt/mlxtend/pull/246) & [#247](https://github.com/rasbt/mlxtend/pull/247))
- Added a `loadings_` attribute to `PrincipalComponentAnalysis` to compute the factor loadings of the features on the principal components. ([#251](https://github.com/rasbt/mlxtend/pull/251))
- Allow grid search over classifiers/regressors in ensemble and stacking estimators. ([#259](https://github.com/rasbt/mlxtend/pull/259))
- New `make_multiplexer_dataset` function that creates a dataset generated by a n-bit Boolean multiplexer for evaluating supervised learning algorithms. ([#263](https://github.com/rasbt/mlxtend/pull/263))
- Added a new `BootstrapOutOfBag` class, an implementation of the out-of-bag bootstrap to evaluate supervised learning algorithms. ([#265](https://github.com/rasbt/mlxtend/pull/265))
- The parameters for `StackingClassifier`, `StackingCVClassifier`, `StackingRegressor`, `StackingCVRegressor`, and `EnsembleVoteClassifier` can now be tuned using scikit-learn's `GridSearchCV` ([#254](https://github.com/rasbt/mlxtend/pull/254) via [James Bourbeau](https://github.com/jrbourbeau))

##### Changes

- The `'support'` column returned by `frequent_patterns.association_rules` was changed to compute the support of "antecedant union consequent", and new `antecedant support'` and `'consequent support'` column were added to avoid ambiguity. ([#245](https://github.com/rasbt/mlxtend/pull/245))
- Allow the `OnehotTransactions` to be cloned via scikit-learn's `clone` function, which is required by e.g., scikit-learn's `FeatureUnion` or `GridSearchCV` (via [Iaroslav Shcherbatyi](https://github.com/iaroslav-ai)). ([#249](https://github.com/rasbt/mlxtend/pull/249))

##### Bug Fixes

- Fix issues with `self._init_time` parameter in `_IterativeModel` subclasses. ([#256](https://github.com/rasbt/mlxtend/pull/256))
- Fix imprecision bug that occurred in `plot_ecdf` when run on Python 2.7. ([264](https://github.com/rasbt/mlxtend/pull/264))
- The vectors from SVD in `PrincipalComponentAnalysis` are now being scaled so that the eigenvalues via `solver='eigen'` and `solver='svd'` now store eigenvalues that have the same magnitudes. ([#251](https://github.com/rasbt/mlxtend/pull/251))

### Version 0.8.0 (2017-09-09)


##### Downloads

- [Source code (zip)](https://github.com/rasbt/mlxtend/archive/v0.8.0.zip)
- [Source code (tar.gz)](https://github.com/rasbt/mlxtend/archive/v0.8.0.tar.gz)

##### New Features

- Added a `mlxtend.evaluate.bootstrap` that implements the ordinary nonparametric bootstrap to bootstrap a single statistic (for example, the mean. median, R^2 of a regression fit, and so forth) [#232](https://github.com/rasbt/mlxtend/pull/232)
- `SequentialFeatureSelecor`'s `k_features` now accepts a string argument "best" or "parsimonious" for more "automated" feature selection. For instance, if "best" is provided, the feature selector will return the feature subset with the best cross-validation performance. If "parsimonious" is provided as an argument, the smallest feature subset that is within one standard error of the cross-validation performance will be selected. [#238](https://github.com/rasbt/mlxtend/pull/238)

##### Changes

- `SequentialFeatureSelector` now uses `np.nanmean` over normal mean to support scorers that may return `np.nan`  [#211](https://github.com/rasbt/mlxtend/pull/211) (via [mrkaiser](https://github.com/mrkaiser))
- The `skip_if_stuck` parameter was removed from `SequentialFeatureSelector` in favor of a more efficient implementation comparing the conditional inclusion/exclusion results (in the floating versions) to the performances of previously sampled feature sets that were cached [#237](https://github.com/rasbt/mlxtend/pull/237)
- `ExhaustiveFeatureSelector` was modified to consume substantially less memory [#195](https://github.com/rasbt/mlxtend/pull/195) (via [Adam Erickson](https://github.com/adam-erickson))

##### Bug Fixes

- Fixed a bug where the `SequentialFeatureSelector` selected a feature subset larger than then specified via the `k_features` tuple max-value [#213](https://github.com/rasbt/mlxtend/pull/213)


### Version 0.7.0 (2017-06-22)



##### Downloads

- [Source code (zip)](https://github.com/rasbt/mlxtend/archive/v0.7.0.zip)
- [Source code (tar.gz)](https://github.com/rasbt/mlxtend/archive/v0.7.0.tar.gz)

##### New Features

- New [mlxtend.plotting.ecdf](http://rasbt.github.io/mlxtend/user_guide/plotting/ecdf/) function for plotting empirical cumulative distribution functions ([#196](https://github.com/rasbt/mlxtend/pull/196)).
- New [`StackingCVRegressor`](http://rasbt.github.io/mlxtend/user_guide/regressor/StackingCVRegressor/) for stacking regressors with out-of-fold predictions to prevent overfitting ([#201](https://github.com/rasbt/mlxtend/pull/201)via [Eike Dehling](https://github.com/EikeDehling)).

##### Changes

- The TensorFlow estimator have been removed from mlxtend, since TensorFlow has now very convenient ways to build on estimators, which render those implementations obsolete.
- `plot_decision_regions` now supports plotting decision regions for more than 2 training features [#189](https://github.com/rasbt/mlxtend/pull/189), via [James Bourbeau](https://github.com/jrbourbeau)).
- Parallel execution in `mlxtend.feature_selection.SequentialFeatureSelector` and `mlxtend.feature_selection.ExhaustiveFeatureSelector` is now performed over different feature subsets instead of the different cross-validation folds to better utilize machines with multiple processors if the number of features is large ([#193](https://github.com/rasbt/mlxtend/pull/193), via [@whalebot-helmsman](https://github.com/whalebot-helmsman)).
- Raise meaningful error messages if pandas `DataFrame`s or Python lists of lists are fed into the `StackingCVClassifer` as a `fit` arguments ([198](https://github.com/rasbt/mlxtend/pull/198)).
- The `n_folds` parameter of the `StackingCVClassifier` was changed to `cv` and can now accept any kind of cross validation technique that is available from scikit-learn. For example, `StackingCVClassifier(..., cv=StratifiedKFold(n_splits=3))` or `StackingCVClassifier(..., cv=GroupKFold(n_splits=3))` ([#203](https://github.com/rasbt/mlxtend/pull/203), via [Konstantinos Paliouras](https://github.com/sque)).

##### Bug Fixes

- `SequentialFeatureSelector` now correctly accepts a `None` argument for the `scoring` parameter to infer the default scoring metric from scikit-learn classifiers and regressors ([#171](https://github.com/rasbt/mlxtend/pull/171)).
- The `plot_decision_regions` function now supports pre-existing axes objects generated via matplotlib's `plt.subplots`. ([#184](https://github.com/rasbt/mlxtend/pull/184), [see example](http://rasbt.github.io/mlxtend/user_guide/plotting/plot_decision_regions/#example-6-working-with-existing-axes-objects-using-subplots))
- Made `math.num_combinations` and `math.num_permutations` numerically stable for large numbers of combinations and permutations ([#200](https://github.com/rasbt/mlxtend/pull/200)).


### Version 0.6.0 (2017-03-18)


##### Downloads

- [Source code (zip)](https://github.com/rasbt/mlxtend/archive/v0.6.0.zip)
- [Source code (tar.gz)](https://github.com/rasbt/mlxtend/archive/v0.6.0.tar.gz)

##### New Features

- An `association_rules` function is implemented that allows to generate rules based on a list of frequent itemsets (via [Joshua Goerner](https://github.com/JoshuaGoerner)).

##### Changes

- Adds a black `edgecolor` to plots via `plotting.plot_decision_regions` to make markers more distinguishable from the background in `matplotlib>=2.0`.
- The `association` submodule was renamed to `frequent_patterns`.

##### Bug Fixes

- The `DataFrame` index of `apriori` results are now unique and ordered.
- Fixed typos in autompg and wine datasets (via [James Bourbeau](https://github.com/jrbourbeau)).


### Version 0.5.1 (2017-02-14)


##### Downloads

- [Source code (zip)](https://github.com/rasbt/mlxtend/archive/v0.5.1.zip)
- [Source code (tar.gz)](https://github.com/rasbt/mlxtend/archive/v0.5.1.tar.gz)

##### New Features

- The `EnsembleVoteClassifier` has a new `refit` attribute that prevents refitting classifiers if `refit=False` to save computational time.
- Added a new `lift_score` function in `evaluate` to compute lift score (via [Batuhan Bardak](https://github.com/bbardakk)).
- `StackingClassifier` and `StackingRegressor` support multivariate targets if the underlying models do (via [kernc](https://github.com/kernc)).
- `StackingClassifier` has a new `use_features_in_secondary` attribute like `StackingCVClassifier`.

##### Changes

- Changed default verbosity level in `SequentialFeatureSelector` to 0
- The `EnsembleVoteClassifier` now raises a `NotFittedError` if the estimator wasn't `fit` before calling `predict`. (via [Anton Loss](https://github.com/avloss))
- Added new TensorFlow variable initialization syntax to guarantee compatibility with TensorFlow 1.0

##### Bug Fixes

- Fixed wrong default value for `k_features` in `SequentialFeatureSelector`
- Cast selected feature subsets in the `SequentialFeautureSelector` as sets to prevent the iterator from getting stuck if the `k_idx` are different permutations of the same combination (via [Zac Wellmer](https://github.com/zacwellmer)).
- Fixed an issue with learning curves that caused the performance metrics to be reversed (via [ipashchenko](https://github.com/ipashchenko))
- Fixed a bug that could occur in the `SequentialFeatureSelector` if there are similarly-well performing subsets in the floating variants (via [Zac Wellmer](https://github.com/zacwellmer)).



### Version 0.5.0 (2016-11-09)

##### Downloads

- [Source code (zip)](https://github.com/rasbt/mlxtend/archive/v0.5.0.zip)
- [Source code (tar.gz)](https://github.com/rasbt/mlxtend/archive/v0.5.0.tar.gz)

##### New Features

- New `ExhaustiveFeatureSelector` estimator in `mlxtend.feature_selection` for evaluating all feature combinations in a specified range
- The `StackingClassifier` has a new parameter `average_probas` that is set to `True` by default to maintain the current behavior. A deprecation warning was added though, and it will default to `False` in future releases (0.6.0); `average_probas=False` will result in stacking of the level-1 predicted probabilities rather than averaging these.
- New `StackingCVClassifier` estimator in 'mlxtend.classifier' for implementing a stacking ensemble that uses cross-validation techniques for training the meta-estimator to avoid overfitting ([Reiichiro Nakano](https://github.com/reiinakano))
- New `OnehotTransactions` encoder class added to the `preprocessing` submodule for transforming transaction data into a one-hot encoded array
- The `SequentialFeatureSelector` estimator in `mlxtend.feature_selection` now is safely stoppable mid-process by control+c, and deprecated `print_progress` in favor of a more tunable `verbose` parameter ([Will McGinnis](https://github.com/wdm0006))
- New `apriori` function in `association` to extract frequent itemsets from transaction data for association rule mining
- New `checkerboard_plot` function in `plotting` to plot checkerboard tables / heat maps
- New `mcnemar_table` and `mcnemar` functions in `evaluate` to compute 2x2 contingency tables and McNemar's test

##### Changes

- All plotting functions have been moved to `mlxtend.plotting` for compatibility reasons with continuous integration services and to make the installation of `matplotlib` optional for users of `mlxtend`'s core functionality
- Added a compatibility layer for `scikit-learn 0.18` using the new `model_selection` module  while maintaining backwards compatibility to scikit-learn 0.17.

##### Bug Fixes

- `mlxtend.plotting.plot_decision_regions` now draws decision regions correctly if more than 4 class labels are present
- Raise `AttributeError` in `plot_decision_regions` when the `X_higlight` argument is a 1D array ([chkoar](https://github.com/chkoar))



### Version 0.4.2 (2016-08-24)

##### Downloads

- [Source code (zip)](https://github.com/rasbt/mlxtend/archive/v0.4.2.zip)
- [Source code (tar.gz)](https://github.com/rasbt/mlxtend/archive/v0.4.2.tar.gz)
- [PDF documentation](http://sebastianraschka.com/pdf/mlxtend-latest.pdf)

##### New Features

- Added `preprocessing.CopyTransformer`, a mock class that returns copies of
imput arrays via `transform` and `fit_transform`

##### Changes

- Added AppVeyor to CI to ensure MS Windows compatibility
- Dataset are now saved as compressed .txt or .csv files rather than being imported as Python objects
- `feature_selection.SequentialFeatureSelector` now supports the selection of `k_features` using a tuple to specify a "min-max" `k_features` range
- Added "SVD solver" option to the `PrincipalComponentAnalysis`
- Raise a `AttributeError` with "not fitted" message in `SequentialFeatureSelector` if `transform` or `get_metric_dict` are called prior to `fit`
- Use small, positive bias units in `TfMultiLayerPerceptron`'s hidden layer(s) if the activations are ReLUs in order to avoid dead neurons
- Added an optional `clone_estimator` parameter to the `SequentialFeatureSelector` that defaults to `True`, avoiding the modification of the original estimator objects
- More rigorous type and shape checks in the `evaluate.plot_decision_regions` function
- `DenseTransformer` now doesn't raise and error if the input array is *not* sparse
- API clean-up using scikit-learn's `BaseEstimator` as parent class for `feature_selection.ColumnSelector`

##### Bug Fixes

- Fixed a problem when a tuple-range was provided as argument to the `SequentialFeatureSelector`'s `k_features` parameter and the scoring metric was more negative than -1 (e.g., as in scikit-learn's MSE scoring function) (wahutch](https://github.com/wahutch))
- Fixed an `AttributeError` issue when `verbose` > 1 in `StackingClassifier`
- Fixed a bug in `classifier.SoftmaxRegression` where the mean values of the offsets were used to update the bias units rather than their sum
- Fixed rare bug in MLP `_layer_mapping` functions that caused a swap between the random number generation seed when initializing weights and biases

### Version 0.4.1 (2016-05-01)

##### Downloads

- [Source code (zip)](https://github.com/rasbt/mlxtend/archive/v0.4.1.zip)
- [Source code (tar.gz)](https://github.com/rasbt/mlxtend/archive/v0.4.1.tar.gz)
- [PDF documentation](http://sebastianraschka.com/pdf/mlxtend-0.4.1.pdf)

##### New Features

- New TensorFlow estimator for Linear Regression (`tf_regressor.TfLinearRegression`)
- New k-means clustering estimator ([`cluster.Kmeans`](./user_guide/cluster/Kmeans.md))
- New TensorFlow k-means clustering estimator (`tf_cluster.Kmeans`)

##### Changes

- Due to refactoring of the estimator classes, the `init_weights` parameter of the `fit` methods was globally renamed to `init_params`
- Overall performance improvements of estimators due to code clean-up and refactoring
- Added several additional checks for correct array types and more meaningful exception messages
- Added optional `dropout` to the `tf_classifier.TfMultiLayerPerceptron` classifier for regularization
- Added an optional `decay` parameter to the `tf_classifier.TfMultiLayerPerceptron` classifier for adaptive learning via an exponential decay of the learning rate eta
- Replaced old `NeuralNetMLP` by more streamlined `MultiLayerPerceptron` (`classifier.MultiLayerPerceptron`); now also with softmax in the output layer and categorical cross-entropy loss.
- Unified `init_params` parameter for fit functions to continue training where the algorithm left off (if supported)

### Version 0.4.0 (2016-04-09)

##### New Features


- New `TfSoftmaxRegression` classifier using Tensorflow (`tf_classifier.TfSoftmaxRegression`)
- New `SoftmaxRegression` classifier (`classifier.SoftmaxRegression`)
- New `TfMultiLayerPerceptron` classifier using Tensorflow (`tf_classifier.TfMultiLayerPerceptron`)
- New `StackingRegressor` ([`regressor.StackingRegressor`](./user_guide/regressor/StackingRegressor.md))
- New `StackingClassifier` ([`classifier.StackingClassifier`](./user_guide/classifier/StackingClassifier.md))
- New function for one-hot encoding of class labels ([`preprocessing.one_hot`](./user_guide/preprocessing/one-hot_encoding.md))
- Added `GridSearch` support to the `SequentialFeatureSelector` ([`feature_selection/.SequentialFeatureSelector`](./user_guide/feature_selection/SequentialFeatureSelector.md))
- `evaluate.plot_decision_regions` improvements:
    - Function now handles class y-class labels correctly if array is of type `float`
    - Correct handling of input arguments `markers` and `colors`
    - Accept an existing `Axes` via the `ax` argument
- New `print_progress` parameter for all generalized models and multi-layer neural networks for printing time elapsed, ETA, and the current cost of the current epoch
- Minibatch learning for `classifier.LogisticRegression`, `classifier.Adaline`, and `regressor.LinearRegression` plus streamlined API
- New Principal Component Analysis class via [`mlxtend.feature_extraction.PrincipalComponentAnalysis`](./user_guide/feature_extraction/PrincipalComponentAnalysis.md)
- New RBF Kernel Principal Component Analysis class via [`mlxtend.feature_extraction.RBFKernelPCA`](./user_guide/feature_extraction/RBFKernelPCA.md)
- New Linear Discriminant Analysis class via [`mlxtend.feature_extraction.LinearDiscriminantAnalysis`](./user_guide/feature_extraction/LinearDiscriminantAnalysis.md)

##### Changes

- The `column` parameter in `mlxtend.preprocessing.standardize` now defaults to `None` to standardize all columns more conveniently

### Version 0.3.0 (2016-01-31)

##### Downloads

- [Source code (zip)](https://github.com/rasbt/mlxtend/archive/v0.3.0.zip)
- [Source code (tar.gz)](https://github.com/rasbt/mlxtend/archive/v0.3.0.tar.gz)

##### New Features

- Added a progress bar tracker to `classifier.NeuralNetMLP`
- Added a function to score predicted vs. target class labels `evaluate.scoring`
- Added confusion matrix functions to create (`evaluate.confusion_matrix`) and plot (`evaluate.plot_confusion_matrix`) confusion matrices
- New style parameter and improved axis scaling in `mlxtend.evaluate.plot_learning_curves`
- Added `loadlocal_mnist` to `mlxtend.data` for streaming MNIST from a local byte files into numpy arrays
- New `NeuralNetMLP` parameters: `random_weights`, `shuffle_init`, `shuffle_epoch`
- New `SFS` features such as the generation of pandas `DataFrame` results tables and plotting functions (with confidence intervals, standard deviation, and standard error bars)
- Added support for regression estimators in `SFS`
- Added Boston `housing dataset`
- New `shuffle` parameter for `classifier.NeuralNetMLP`

##### Changes

- The `mlxtend.preprocessing.standardize` function now optionally returns the parameters, which are estimated from the array, for re-use. A further improvement makes the `standardize` function smarter in order to avoid zero-division errors
- Cosmetic improvements to the `evaluate.plot_decision_regions` function such as hiding plot axes
- Renaming of `classifier.EnsembleClassfier` to `classifier.EnsembleVoteClassifier`
- Improved random weight initialization in `Perceptron`, `Adaline`, `LinearRegression`, and `LogisticRegression`
- Changed `learning` parameter of `mlxtend.classifier.Adaline` to `solver` and added "normal equation" as closed-form solution solver
- Hide y-axis labels in `mlxtend.evaluate.plot_decision_regions` in 1 dimensional evaluations
- Sequential Feature Selection algorithms were unified into a single `SequentialFeatureSelector` class with parameters to enable floating selection and toggle between forward and backward selection.
- Stratified sampling of MNIST (now 500x random samples from each of the 10 digit categories)
- Renaming `mlxtend.plotting` to `mlxtend.general_plotting` in order to distinguish general plotting function from specialized utility function such as `evaluate.plot_decision_regions`

### Version 0.2.9 (2015-07-14)

##### Downloads

- [Source code (zip)](https://github.com/rasbt/mlxtend/archive/v0.2.9.zip)
- [Source code (tar.gz)](https://github.com/rasbt/mlxtend/archive/v0.2.9.tar.gz)

##### New Features

- Sequential Feature Selection algorithms: SFS, SFFS, SBS, and SFBS

##### Changes

- Changed `regularization` & `lambda` parameters in `LogisticRegression` to single parameter `l2_lambda`

### Version 0.2.8 (2015-06-27)

- API changes:
    - `mlxtend.sklearn.EnsembleClassifier` -> `mlxtend.classifier.EnsembleClassifier`
    -  `mlxtend.sklearn.ColumnSelector` -> `mlxtend.feature_selection.ColumnSelector`
    -  `mlxtend.sklearn.DenseTransformer` -> `mlxtend.preprocessing.DenseTransformer`
    - `mlxtend.pandas.standardizing` ->  `mlxtend.preprocessing.standardizing`
    - `mlxtend.pandas.minmax_scaling` ->  `mlxtend.preprocessing.minmax_scaling`
    -  `mlxtend.matplotlib` -> `mlxtend.plotting`
- Added momentum learning parameter (alpha coefficient) to `mlxtend.classifier.NeuralNetMLP`.
- Added adaptive learning rate (decrease constant) to `mlxtend.classifier.NeuralNetMLP`.
- `mlxtend.pandas.minmax_scaling` became `mlxtend.preprocessing.minmax_scaling`  and also supports NumPy arrays now
- `mlxtend.pandas.standardizing` became `mlxtend.preprocessing.standardizing` and now supports both NumPy arrays and pandas DataFrames; also, now `ddof` parameters to set the degrees of freedom when calculating the standard deviation

### Version 0.2.7 (2015-06-20)

- Added multilayer perceptron (feedforward artificial neural network) classifier as `mlxtend.classifier.NeuralNetMLP`.
- Added 5000 labeled trainingsamples from the MNIST handwritten digits dataset to `mlxtend.data`


### Version 0.2.6 (2015-05-08)

- Added ordinary least square regression using different solvers (gradient and stochastic gradient descent, and the closed form solution (normal equation)
- Added option for random weight initialization to logistic regression classifier and updated l2 regularization
- Added `wine` dataset to `mlxtend.data`
- Added `invert_axes` parameter `mlxtend.matplotlib.enrichtment_plot` to optionally plot the "Count" on the x-axis
- New `verbose` parameter for `mlxtend.sklearn.EnsembleClassifier` by [Alejandro C. Bahnsen](https://github.com/albahnsen)
- Added `mlxtend.pandas.standardizing` to standardize columns in a Pandas DataFrame
- Added parameters `linestyles` and `markers` to `mlxtend.matplotlib.enrichment_plot`
- `mlxtend.regression.lin_regplot` automatically adds np.newaxis and works w. python lists
- Added tokenizers: `mlxtend.text.extract_emoticons` and `mlxtend.text.extract_words_and_emoticons`


### Version 0.2.5 (2015-04-17)

- Added Sequential Backward Selection (mlxtend.sklearn.SBS)
- Added `X_highlight` parameter to `mlxtend.evaluate.plot_decision_regions` for highlighting test data points.
- Added mlxtend.regression.lin_regplot to plot the fitted line from linear regression.
- Added mlxtend.matplotlib.stacked_barplot to conveniently produce stacked barplots using pandas `DataFrame`s.
- Added mlxtend.matplotlib.enrichment_plot

### Version 0.2.4 (2015-03-15)

- Added `scoring` to `mlxtend.evaluate.learning_curves` (by user pfsq)
- Fixed setup.py bug caused by the missing README.html file
- matplotlib.category_scatter for pandas DataFrames and Numpy arrays

### Version 0.2.3 (2015-03-11)

- Added Logistic regression
- Gradient descent and stochastic gradient descent perceptron was changed
  to Adaline (Adaptive Linear Neuron)
- Perceptron and Adaline for {0, 1} classes
- Added `mlxtend.preprocessing.shuffle_arrays_unison` function to
  shuffle one or more NumPy arrays.
- Added shuffle and random seed parameter to stochastic gradient descent classifier.
- Added `rstrip` parameter to `mlxtend.file_io.find_filegroups` to allow trimming of base names.
- Added `ignore_substring` parameter to `mlxtend.file_io.find_filegroups` and `find_files`.
- Replaced .rstrip in `mlxtend.file_io.find_filegroups` with more robust regex.
- Gridsearch support for `mlxtend.sklearn.EnsembleClassifier`

### Version 0.2.2 (2015-03-01)

- Improved robustness of EnsembleClassifier.
- Extended plot_decision_regions() functionality for plotting 1D decision boundaries.
- Function matplotlib.plot_decision_regions was reorganized  to evaluate.plot_decision_regions .
- evaluate.plot_learning_curves() function added.
- Added Rosenblatt, gradient descent, and stochastic gradient descent perceptrons.

### Version 0.2.1 (2015-01-20)

- Added mlxtend.pandas.minmax_scaling - a function to rescale pandas DataFrame columns.
- Slight update to the EnsembleClassifier interface (additional `voting` parameter)
- Fixed EnsembleClassifier to return correct class labels if class labels are not
  integers from 0 to n.
- Added new matplotlib function to plot decision regions of classifiers.

### Version 0.2.0 (2015-01-13)

- Improved mlxtend.text.generalize_duplcheck to remove duplicates and prevent endless looping issue.
- Added `recursive` search parameter to mlxtend.file_io.find_files.
- Added `check_ext` parameter mlxtend.file_io.find_files to search based on file extensions.
- Default parameter to ignore invisible files for mlxtend.file_io.find.
- Added `transform` and `fit_transform` to the `EnsembleClassifier`.
- Added mlxtend.file_io.find_filegroups function.

### Version 0.1.9 (2015-01-10)

- Implemented scikit-learn EnsembleClassifier (majority voting rule) class.

### Version 0.1.8 (2015-01-07)

- Improvements to mlxtend.text.generalize_names to handle certain Dutch last name prefixes (van, van der, de, etc.).
- Added mlxtend.text.generalize_name_duplcheck function to apply mlxtend.text.generalize_names function to a pandas DataFrame without creating duplicates.

### Version 0.1.7 (2015-01-07)

- Added text utilities with name generalization function.
- Added  and file_io utilities.

### Version 0.1.6 (2015-01-04)

- Added combinations and permutations estimators.

### Version 0.1.5 (2014-12-11)

- Added `DenseTransformer` for pipelines and grid search.


### Version 0.1.4 (2014-08-20)

- `mean_centering` function is now a Class that creates `MeanCenterer` objects
  that can be used to fit data via the `fit` method, and center data at the column
  means via the `transform` and `fit_transform` method.


### Version 0.1.3 (2014-08-19)

- Added `preprocessing` module and `mean_centering` function.


### Version 0.1.2 (2014-08-19)

- Added `matplotlib` utilities and `remove_borders` function.


### Version 0.1.1 (2014-08-13)

- Simplified code for ColumnSelector.<|MERGE_RESOLUTION|>--- conflicted
+++ resolved
@@ -25,13 +25,9 @@
 
 ##### Bug Fixes
 
-<<<<<<< HEAD
 - The `feature_selection.ColumnSelector` now also supports column names of type `int` (in addition to `str` names) if the input is a pandas DataFrame.  ([#500](https://github.com/rasbt/mlxtend/pull/500) via [tetrar124](https://github.com/tetrar124)
-=======
 - Fix unreadable labels in `plot_confusion_matrix` for imbalanced datasets if `show_absolute=True` and `show_normed=True`. ([#504](https://github.com/rasbt/mlxtend/pull/504))
-
 - Raises a more informative error if a `SparseDataFrame` is passed to `apriori` and the dataframe has integer column names that don't start with `0` due to current limitations of the `SparseDataFrame` implementation in pandas. ([#503](https://github.com/rasbt/mlxtend/pull/503))
->>>>>>> 6b57a73d
 
 ### Version 0.15.0 (01-19-2019)
 
