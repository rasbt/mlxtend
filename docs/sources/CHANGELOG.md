# Release Notes

---


### Version 0.5.1dev0

The CHANGELOG for the current development version is available at
[https://github.com/rasbt/mlxtend/blob/master/docs/sources/CHANGELOG.md](https://github.com/rasbt/mlxtend/blob/master/docs/sources/CHANGELOG.md).

##### Downloads

- [Source code (zip)](https://github.com/rasbt/mlxtend/archive/0.5.0.zip)
- [Source code (tar.gz)](https://github.com/rasbt/mlxtend/archive/v0.5.0.tar.gz)

##### New Features

- The `EnsembleVoteClassifier` has a new `refit` attribute that prevents refitting classifiers if `refit=False` to save computational time.
<<<<<<< HEAD
- Added a new `lift_score` function in `evaluate` to compute lift score (via [Batuhan Bardak](https://github.com/bbardakk)).
=======
- `StackingClassifier` and `StackingRegressor` support multivariate targets if the underlying models do (via [kernc](https://github.com/kernc)).
- `StackingClassifier` has a new `use_features_in_secondary` attribute like `StackingCVClassifier`.
>>>>>>> 249a8924

##### Changes

- Changed default verbosity level in `SequentialFeatureSelector` to 0
- The `EnsembleVoteClassifier` now raises a `NotFittedError` if the estimator wasn't `fit` before calling `predict`. (via [Anton Loss](https://github.com/avloss))
- Added new TensorFlow variable initialization syntax to guarantee compatibility with TensorFlow 1.0

##### Bug Fixes

- Fixed wrong default value for `k_features` in `SequentialFeatureSelector`
- Cast selected feature subsets in the `SequentialFeautureSelector` as sets to prevent the iterator from getting stuck if the `k_idx` are different permutations of the same combination (via [Zac Wellmer](https://github.com/zacwellmer)).
- Fixed an issue with learning curves that caused the performance metrics to be reversed (via [ipashchenko](https://github.com/ipashchenko))
- Fixed a bug that could occur in the `SequentialFeatureSelector` if there are similarly-well performing subsets in the floating variants (via [Zac Wellmer](https://github.com/zacwellmer)).



### Version 0.5.0 (2016-11-09)

##### Downloads

- [Source code (zip)](https://github.com/rasbt/mlxtend/archive/0.5.0.zip)
- [Source code (tar.gz)](https://github.com/rasbt/mlxtend/archive/v0.5.0.tar.gz)

##### New Features

- New `ExhaustiveFeatureSelector` estimator in `mlxtend.feature_selection` for evaluating all feature combinations in a specified range
- The `StackingClassifier` has a new parameter `average_probas` that is set to `True` by default to maintain the current behavior. A deprecation warning was added though, and it will default to `False` in future releases (0.6.0); `average_probas=False` will result in stacking of the level-1 predicted probabilities rather than averaging these.
- New `StackingCVClassifier` estimator in 'mlxtend.classifier' for implementing a stacking ensemble that uses cross-validation techniques for training the meta-estimator to avoid overfitting ([Reiichiro Nakano](https://github.com/reiinakano))
- New `OnehotTransactions` encoder class added to the `preprocessing` submodule for transforming transaction data into a one-hot encoded array
- The `SequentialFeatureSelector` estimator in `mlxtend.feature_selection` now is safely stoppable mid-process by control+c, and deprecated print_progress in favor of a more tunable verbose parameter ([Will McGinnis](https://github.com/wdm0006))
- New `apriori` function in `association` to extract frequent itemsets from transaction data for association rule mining
- New `checkerboard_plot` function in `plotting` to plot checkerboard tables / heat maps
- New `mcnemar_table` and `mcnemar` functions in `evaluate` to compute 2x2 contingency tables and McNemar's test

##### Changes

- All plotting functions have been moved to `mlxtend.plotting` for compatibility reasons with continuous integration services and to make the installation of `matplotlib` optional for users of `mlxtend`'s core functionality
- Added a compatibility layer for `scikit-learn 0.18` using the new `model_selection` module  while maintaining backwards compatibility to scikit-learn 0.17.

##### Bug Fixes

- `mlxtend.plotting.plot_decision_regions` now draws decision regions correctly if more than 4 class labels are present
- Raise `AttributeError` in `plot_decision_regions` when the `X_higlight` argument is a 1D array ([chkoar](https://github.com/chkoar))



### Version 0.4.2 (2016-08-24)

##### Downloads

- [Source code (zip)](https://github.com/rasbt/mlxtend/archive/0.4.2.zip)
- [Source code (tar.gz)](https://github.com/rasbt/mlxtend/archive/v0.4.2.tar.gz)
- [PDF documentation](http://sebastianraschka.com/pdf/mlxtend-latest.pdf)

##### New Features

- Added `preprocessing.CopyTransformer`, a mock class that returns copies of
imput arrays via `transform` and `fit_transform`

##### Changes

- Added AppVeyor to CI to ensure MS Windows compatibility
- Dataset are now saved as compressed .txt or .csv files rather than being imported as Python objects
- `feature_selection.SequentialFeatureSelector` now supports the selection of `k_features` using a tuple to specify a "min-max" `k_features` range
- Added "SVD solver" option to the `PrincipalComponentAnalysis`
- Raise a `AttributeError` with "not fitted" message in `SequentialFeatureSelector` if `transform` or `get_metric_dict` are called prior to `fit`
- Use small, positive bias units in `TfMultiLayerPerceptron`'s hidden layer(s) if the activations are ReLUs in order to avoid dead neurons
- Added an optional `clone_estimator` parameter to the `SequentialFeatureSelector` that defaults to `True`, avoiding the modification of the original estimator objects
- More rigorous type and shape checks in the `evaluate.plot_decision_regions` function
- `DenseTransformer` now doesn't raise and error if the input array is *not* sparse
- API clean-up using scikit-learn's `BaseEstimator` as parent class for `feature_selection.ColumnSelector`

##### Bug Fixes

- Fixed a problem when a tuple-range was provided as argument to the `SequentialFeatureSelector`'s `k_features` parameter and the scoring metric was more negative than -1 (e.g., as in scikit-learn's MSE scoring function) (wahutch](https://github.com/wahutch))
- Fixed an `AttributeError` issue when `verbose` > 1 in `StackingClassifier`
- Fixed a bug in `classifier.SoftmaxRegression` where the mean values of the offsets were used to update the bias units rather than their sum
- Fixed rare bug in MLP `_layer_mapping` functions that caused a swap between the random number generation seed when initializing weights and biases

### Version 0.4.1 (2016-05-01)

##### Downloads

- [Source code (zip)](https://github.com/rasbt/mlxtend/archive/0.4.1.zip)
- [Source code (tar.gz)](https://github.com/rasbt/mlxtend/archive/v0.4.1.tar.gz)
- [PDF documentation](http://sebastianraschka.com/pdf/mlxtend-0.4.1.pdf)

##### New Features

- New TensorFlow estimator for Linear Regression ([`tf_regressor.TfLinearRegression`](./user_guide/tf_regressor/TfLinearRegression.md))
- New k-means clustering estimator ([`cluster.Kmeans`](./user_guide/cluster/Kmeans.md))
- New TensorFlow k-means clustering estimator ([`tf_cluster.Kmeans`](./user_guide/tf_cluster/TfKmeans.md))

##### Changes

- Due to refactoring of the estimator classes, the `init_weights` parameter of the `fit` methods was globally renamed to `init_params`
- Overall performance improvements of estimators due to code clean-up and refactoring
- Added several additional checks for correct array types and more meaningful exception messages
- Added optional `dropout` to the [`tf_classifier.TfMultiLayerPerceptron`](./user_guide/tf_classifier/TfMultiLayerPerceptron.md) classifier for regularization
- Added an optional `decay` parameter to the [`tf_classifier.TfMultiLayerPerceptron`](./user_guide/tf_classifier/TfMultiLayerPerceptron.md) classifier for adaptive learning via an exponential decay of the learning rate eta
- Replaced old `NeuralNetMLP` by more streamlined `MultiLayerPerceptron` ([`classifier.MultiLayerPerceptron`](./user_guide/classifier/MultiLayerPerceptron.md)); now also with softmax in the output layer and categorical cross-entropy loss.
- Unified `init_params` parameter for fit functions to continue training where the algorithm left off (if supported)

### Version 0.4.0 (2016-04-09)

##### New Features


- New `TfSoftmaxRegression` classifier using Tensorflow ([`tf_classifier.TfSoftmaxRegression`](./user_guide/tf_classifier/TfSoftmaxRegression.md))
- New `SoftmaxRegression` classifier ([`classifier.SoftmaxRegression`](./user_guide/classifier/SoftmaxRegression.md))
- New `TfMultiLayerPerceptron` classifier using Tensorflow ([`tf_classifier.TfMultiLayerPerceptron`](./user_guide/tf_classifier/TfMultiLayerPerceptron.md))
- New `StackingRegressor` ([`regressor.StackingRegressor`](./user_guide/regressor/StackingRegressor.md))
- New `StackingClassifier` ([`classifier.StackingClassifier`](./user_guide/classifier/StackingClassifier.md))
- New function for one-hot encoding of class labels ([`preprocessing.one_hot`](./user_guide/preprocessing/one-hot_encoding.md))
- Added `GridSearch` support to the `SequentialFeatureSelector` ([`feature_selection/.SequentialFeatureSelector`](./user_guide/feature_selection/SequentialFeatureSelector.md))
- `evaluate.plot_decision_regions` improvements:
    - Function now handles class y-class labels correctly if array is of type `float`
    - Correct handling of input arguments `markers` and `colors`
    - Accept an existing `Axes` via the `ax` argument
- New `print_progress` parameter for all generalized models and multi-layer neural networks for printing time elapsed, ETA, and the current cost of the current epoch
- Minibatch learning for `classifier.LogisticRegression`, `classifier.Adaline`, and `regressor.LinearRegression` plus streamlined API
- New Principal Component Analysis class via [`mlxtend.feature_extraction.PrincipalComponentAnalysis`](./user_guide/feature_extraction/PrincipalComponentAnalysis.md)
- New RBF Kernel Principal Component Analysis class via [`mlxtend.feature_extraction.RBFKernelPCA`](./user_guide/feature_extraction/RBFKernelPCA.md)
- New Linear Discriminant Analysis class via [`mlxtend.feature_extraction.LinearDiscriminantAnalysis`](./user_guide/feature_extraction/LinearDiscriminantAnalysis.md)

##### Changes

- The `column` parameter in `mlxtend.preprocessing.standardize` now defaults to `None` to standardize all columns more conveniently

### Version 0.3.0 (2016-01-31)

##### Downloads

- [Source code (zip)](https://github.com/rasbt/mlxtend/archive/v0.3.0.zip)
- [Source code (tar.gz)](https://github.com/rasbt/mlxtend/archive/v0.3.0.tar.gz)

##### New Features

- Added a progress bar tracker to `classifier.NeuralNetMLP`
- Added a function to score predicted vs. target class labels `evaluate.scoring`
- Added confusion matrix functions to create (`evaluate.confusion_matrix`) and plot (`evaluate.plot_confusion_matrix`) confusion matrices
- New style parameter and improved axis scaling in `mlxtend.evaluate.plot_learning_curves`
- Added `loadlocal_mnist` to `mlxtend.data` for streaming MNIST from a local byte files into numpy arrays
- New `NeuralNetMLP` parameters: `random_weights`, `shuffle_init`, `shuffle_epoch`
- New `SFS` features such as the generation of pandas `DataFrame` results tables and plotting functions (with confidence intervals, standard deviation, and standard error bars)
- Added support for regression estimators in `SFS`
- Added Boston `housing dataset`
- New `shuffle` parameter for `classifier.NeuralNetMLP`

##### Changes

- The `mlxtend.preprocessing.standardize` function now optionally returns the parameters, which are estimated from the array, for re-use. A further improvement makes the `standardize` function smarter in order to avoid zero-division errors
- Cosmetic improvements to the `evaluate.plot_decision_regions` function such as hiding plot axes
- Renaming of `classifier.EnsembleClassfier` to `classifier.EnsembleVoteClassifier`
- Improved random weight initialization in `Perceptron`, `Adaline`, `LinearRegression`, and `LogisticRegression`
- Changed `learning` parameter of `mlxtend.classifier.Adaline` to `solver` and added "normal equation" as closed-form solution solver
- Hide y-axis labels in `mlxtend.evaluate.plot_decision_regions` in 1 dimensional evaluations
- Sequential Feature Selection algorithms were unified into a single `SequentialFeatureSelector` class with parameters to enable floating selection and toggle between forward and backward selection.
- Stratified sampling of MNIST (now 500x random samples from each of the 10 digit categories)
- Renaming `mlxtend.plotting` to `mlxtend.general_plotting` in order to distinguish general plotting function from specialized utility function such as `evaluate.plot_decision_regions`

### Version 0.2.9 (2015-07-14)

##### Downloads

- [Source code (zip)](https://github.com/rasbt/mlxtend/archive/v0.2.9.zip)
- [Source code (tar.gz)](https://github.com/rasbt/mlxtend/archive/v0.2.9.tar.gz)

##### New Features

- Sequential Feature Selection algorithms: SFS, SFFS, SBS, and SFBS

##### Changes

- Changed `regularization` & `lambda` parameters in `LogisticRegression` to single parameter `l2_lambda`

### Version 0.2.8 (2015-06-27)

- API changes:
    - `mlxtend.sklearn.EnsembleClassifier` -> `mlxtend.classifier.EnsembleClassifier`
    -  `mlxtend.sklearn.ColumnSelector` -> `mlxtend.feature_selection.ColumnSelector`
    -  `mlxtend.sklearn.DenseTransformer` -> `mlxtend.preprocessing.DenseTransformer`
    - `mlxtend.pandas.standardizing` ->  `mlxtend.preprocessing.standardizing`
    - `mlxtend.pandas.minmax_scaling` ->  `mlxtend.preprocessing.minmax_scaling`
    -  `mlxtend.matplotlib` -> `mlxtend.plotting`
- Added momentum learning parameter (alpha coefficient) to `mlxtend.classifier.NeuralNetMLP`.
- Added adaptive learning rate (decrease constant) to `mlxtend.classifier.NeuralNetMLP`.
- `mlxtend.pandas.minmax_scaling` became `mlxtend.preprocessing.minmax_scaling`  and also supports NumPy arrays now
- `mlxtend.pandas.standardizing` became `mlxtend.preprocessing.standardizing` and now supports both NumPy arrays and pandas DataFrames; also, now `ddof` parameters to set the degrees of freedom when calculating the standard deviation

### Version 0.2.7 (2015-06-20)

- Added multilayer perceptron (feedforward artificial neural network) classifier as `mlxtend.classifier.NeuralNetMLP`.
- Added 5000 labeled trainingsamples from the MNIST handwritten digits dataset to `mlxtend.data`


### Version 0.2.6 (2015-05-08)

- Added ordinary least square regression using different solvers (gradient and stochastic gradient descent, and the closed form solution (normal equation)
- Added option for random weight initialization to logistic regression classifier and updated l2 regularization
- Added `wine` dataset to `mlxtend.data`
- Added `invert_axes` parameter `mlxtend.matplotlib.enrichtment_plot` to optionally plot the "Count" on the x-axis
- New `verbose` parameter for `mlxtend.sklearn.EnsembleClassifier` by [Alejandro C. Bahnsen](https://github.com/albahnsen)
- Added `mlxtend.pandas.standardizing` to standardize columns in a Pandas DataFrame
- Added parameters `linestyles` and `markers` to `mlxtend.matplotlib.enrichment_plot`
- `mlxtend.regression.lin_regplot` automatically adds np.newaxis and works w. python lists
- Added tokenizers: `mlxtend.text.extract_emoticons` and `mlxtend.text.extract_words_and_emoticons`


### Version 0.2.5 (2015-04-17)

- Added Sequential Backward Selection (mlxtend.sklearn.SBS)
- Added `X_highlight` parameter to `mlxtend.evaluate.plot_decision_regions` for highlighting test data points.
- Added mlxtend.regression.lin_regplot to plot the fitted line from linear regression.
- Added mlxtend.matplotlib.stacked_barplot to conveniently produce stacked barplots using pandas `DataFrame`s.
- Added mlxtend.matplotlib.enrichment_plot

### Version 0.2.4 (2015-03-15)

- Added `scoring` to `mlxtend.evaluate.learning_curves` (by user pfsq)
- Fixed setup.py bug caused by the missing README.html file
- matplotlib.category_scatter for pandas DataFrames and Numpy arrays

### Version 0.2.3 (2015-03-11)

- Added Logistic regression
- Gradient descent and stochastic gradient descent perceptron was changed
  to Adaline (Adaptive Linear Neuron)
- Perceptron and Adaline for {0, 1} classes
- Added `mlxtend.preprocessing.shuffle_arrays_unison` function to
  shuffle one or more NumPy arrays.
- Added shuffle and random seed parameter to stochastic gradient descent classifier.
- Added `rstrip` parameter to `mlxtend.file_io.find_filegroups` to allow trimming of base names.
- Added `ignore_substring` parameter to `mlxtend.file_io.find_filegroups` and `find_files`.
- Replaced .rstrip in `mlxtend.file_io.find_filegroups` with more robust regex.
- Gridsearch support for `mlxtend.sklearn.EnsembleClassifier`

### Version 0.2.2 (2015-03-01)

- Improved robustness of EnsembleClassifier.
- Extended plot_decision_regions() functionality for plotting 1D decision boundaries.
- Function matplotlib.plot_decision_regions was reorganized  to evaluate.plot_decision_regions .
- evaluate.plot_learning_curves() function added.
- Added Rosenblatt, gradient descent, and stochastic gradient descent perceptrons.

### Version 0.2.1 (2015-01-20)

- Added mlxtend.pandas.minmax_scaling - a function to rescale pandas DataFrame columns.
- Slight update to the EnsembleClassifier interface (additional `voting` parameter)
- Fixed EnsembleClassifier to return correct class labels if class labels are not
  integers from 0 to n.
- Added new matplotlib function to plot decision regions of classifiers.

### Version 0.2.0 (2015-01-13)

- Improved mlxtend.text.generalize_duplcheck to remove duplicates and prevent endless looping issue.
- Added `recursive` search parameter to mlxtend.file_io.find_files.
- Added `check_ext` parameter mlxtend.file_io.find_files to search based on file extensions.
- Default parameter to ignore invisible files for mlxtend.file_io.find.
- Added `transform` and `fit_transform` to the `EnsembleClassifier`.
- Added mlxtend.file_io.find_filegroups function.

### Version 0.1.9 (2015-01-10)

- Implemented scikit-learn EnsembleClassifier (majority voting rule) class.

### Version 0.1.8 (2015-01-07)

- Improvements to mlxtend.text.generalize_names to handle certain Dutch last name prefixes (van, van der, de, etc.).
- Added mlxtend.text.generalize_name_duplcheck function to apply mlxtend.text.generalize_names function to a pandas DataFrame without creating duplicates.

### Version 0.1.7 (2015-01-07)

- Added text utilities with name generalization function.
- Added  and file_io utilities.

### Version 0.1.6 (2015-01-04)

- Added combinations and permutations estimators.

### Version 0.1.5 (2014-12-11)

- Added `DenseTransformer` for pipelines and grid search.


### Version 0.1.4 (2014-08-20)

- `mean_centering` function is now a Class that creates `MeanCenterer` objects
  that can be used to fit data via the `fit` method, and center data at the column
  means via the `transform` and `fit_transform` method.


### Version 0.1.3 (2014-08-19)

- Added `preprocessing` module and `mean_centering` function.


### Version 0.1.2 (2014-08-19)

- Added `matplotlib` utilities and `remove_borders` function.


### Version 0.1.1 (2014-08-13)

- Simplified code for ColumnSelector.<|MERGE_RESOLUTION|>--- conflicted
+++ resolved
@@ -16,12 +16,9 @@
 ##### New Features
 
 - The `EnsembleVoteClassifier` has a new `refit` attribute that prevents refitting classifiers if `refit=False` to save computational time.
-<<<<<<< HEAD
 - Added a new `lift_score` function in `evaluate` to compute lift score (via [Batuhan Bardak](https://github.com/bbardakk)).
-=======
 - `StackingClassifier` and `StackingRegressor` support multivariate targets if the underlying models do (via [kernc](https://github.com/kernc)).
 - `StackingClassifier` has a new `use_features_in_secondary` attribute like `StackingCVClassifier`.
->>>>>>> 249a8924
 
 ##### Changes
 
