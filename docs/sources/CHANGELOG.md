--- conflicted
+++ resolved
@@ -16,12 +16,9 @@
 
 ##### New Features
 
-<<<<<<< HEAD
 - Added a new transformer class to `mlxtend.image`, `EyepadAlign`, that aligns face images based on the location of the eyes. ([#466](https://github.com/rasbt/mlxtend/pull/466) by [Vahid Mirjalili](https://github.com/vmirly))
-=======
 - Adds a new function, `mlxtend.evaluate.bias_variance_decomp` that decomposes the loss of a regressor or classifier into bias and variance terms. ([#470](https://github.com/rasbt/mlxtend/pull/470))
 - Adds a `whitening` parameter to `PrincipalComponentAnalysis`, to optionally whiten the transformed data such that the features have unit variance. ([#475](https://github.com/rasbt/mlxtend/pull/475))
->>>>>>> 3cf5cc38
 
 ##### Changes
 
