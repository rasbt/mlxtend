--- conflicted
+++ resolved
@@ -177,11 +177,7 @@
    "source": [
     "In this second example we demonstrate how `StackingCVRegressor` works in combination with `GridSearchCV`. The stack still allows tuning hyper parameters of the base and meta models!\n",
     "\n",
-<<<<<<< HEAD
-    "we could refer to `estimator.get_params().keys()` to get a full list of tunable parameters.\n"
-=======
     "For instance, we can use `estimator.get_params().keys()` to get a full list of tunable parameters.\n"
->>>>>>> 6485619b
    ]
   },
   {
@@ -296,20 +292,12 @@
    "source": [
     "**Note**\n",
     "\n",
-<<<<<<< HEAD
-    "The `StackingCVRegressor` also enables grid search over the `regressors` and even a single base regressor. When there are level-mixed parameters, `GridSearchCV` will try to replace parameters in a top-down order, i.e., `regressors` -> single base regressor -> regressor parameter. For instance, \n",
-=======
     "The `StackingCVRegressor` also enables grid search over the `regressors` and even a single base regressor. When there are level-mixed hyperparameters, `GridSearchCV` will try to replace hyperparameters in a top-down order, i.e., `regressors` -> single base regressor -> regressor hyperparameter. For instance, given a hyperparameter grid such as\n",
->>>>>>> 6485619b
     "\n",
     "    params = {'randomforestregressor__n_estimators': [1, 100],\n",
     "    'regressors': [(regr1, regr1, regr1), (regr2, regr3)]}\n",
     "    \n",
-<<<<<<< HEAD
-    "it will first use the instance settings of either `(regr1, regr2, regr3)` or `(regr2, regr3)` and then try to replace the setting of `'n_estimators'`  for a matching regressor based on `'randomforestregressor__n_estimators': [1, 100]`."
-=======
     "it will first use the instance settings of either `(regr1, regr2, regr3)` or `(regr2, regr3)` . Then it will replace the `'n_estimators'` settings for a matching regressor based on `'randomforestregressor__n_estimators': [1, 100]`."
->>>>>>> 6485619b
    ]
   },
   {
@@ -625,11 +613,7 @@
    "name": "python",
    "nbconvert_exporter": "python",
    "pygments_lexer": "ipython3",
-<<<<<<< HEAD
-   "version": "3.7.0"
-=======
    "version": "3.7.1"
->>>>>>> 6485619b
   },
   "toc": {
    "nav_menu": {},
