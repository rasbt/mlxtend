# Sebastian Raschka 2014-2018
# mlxtend Machine Learning Library Extensions
# Author: Sebastian Raschka <sebastianraschka.com>
#
# License: BSD 3 clause


from .bootstrap import bootstrap
from .bootstrap_outofbag import BootstrapOutOfBag
from .bootstrap_point632 import bootstrap_point632_score
from .cochrans_q import cochrans_q
from .confusion_matrix import confusion_matrix
from .feature_importance import feature_importance_permutation
from .lift_score import lift_score
from .mcnemar import mcnemar_table
from .mcnemar import mcnemar_tables
from .mcnemar import mcnemar
from .permutation import permutation_test
from .scoring import scoring
from .ttest import paired_ttest_resampled
from .ttest import paired_ttest_kfold_cv
from .ttest import paired_ttest_5x2cv
from .holdout import RandomHoldoutSplit
from .holdout import PredefinedHoldoutSplit
from .f_test import ftest
<<<<<<< HEAD
from .f_test import combined_ftest_5x2cv
=======
>>>>>>> bfc2202b


__all__ = ["scoring", "confusion_matrix",
           "mcnemar_table", "mcnemar_tables",
           "mcnemar", "lift_score",
           "bootstrap", "permutation_test",
           "BootstrapOutOfBag", "bootstrap_point632_score",
           "cochrans_q", "paired_ttest_resampled",
           "paired_ttest_kfold_cv", "paired_ttest_5x2cv",
           "feature_importance_permutation",
           "RandomHoldoutSplit", "PredefinedHoldoutSplit",
<<<<<<< HEAD
           "ftest", "combined_ftest_5x2cv"]
=======
           "ftest"]
>>>>>>> bfc2202b
<|MERGE_RESOLUTION|>--- conflicted
+++ resolved
@@ -23,10 +23,8 @@
 from .holdout import RandomHoldoutSplit
 from .holdout import PredefinedHoldoutSplit
 from .f_test import ftest
-<<<<<<< HEAD
 from .f_test import combined_ftest_5x2cv
-=======
->>>>>>> bfc2202b
+
 
 
 __all__ = ["scoring", "confusion_matrix",
@@ -38,8 +36,4 @@
            "paired_ttest_kfold_cv", "paired_ttest_5x2cv",
            "feature_importance_permutation",
            "RandomHoldoutSplit", "PredefinedHoldoutSplit",
-<<<<<<< HEAD
-           "ftest", "combined_ftest_5x2cv"]
-=======
-           "ftest"]
->>>>>>> bfc2202b
+           "ftest", "combined_ftest_5x2cv"]