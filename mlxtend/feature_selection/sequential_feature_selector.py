# Sebastian Raschka 2014-2022
# mlxtend Machine Learning Library Extensions
#
# Algorithm for sequential feature selection.
# Author: Sebastian Raschka <sebastianraschka.com>
#
# License: BSD 3 clause

import datetime
import sys
import types
from copy import deepcopy
from itertools import combinations

import numpy as np
import scipy as sp
import scipy.stats
from joblib import Parallel, delayed
from sklearn.base import MetaEstimatorMixin, clone
from sklearn.metrics import get_scorer
from sklearn.model_selection import cross_val_score

from ..externals.name_estimators import _name_estimators
from ..utils.base_compostion import _BaseXComposition
<<<<<<< HEAD
from sklearn.model_selection import StratifiedKFold, cross_val_score
from joblib import Parallel, delayed
=======
>>>>>>> 2ed7ecf8


def fit_and_score(model, X, y, sample_weights,
                  train, test,
                  scoring):
    # Fit and predict
    model_clone = clone(model)
    model_clone.fit(X[train], y[train], sample_weight=sample_weights[train])

    # Score
    score = scoring(model_clone, X[test], y[test], sample_weight=sample_weights[test])
    return score


def cross_val_scores_weighted(model, X, y, scoring, sample_weights,
                              cv=5,
                              n_jobs=None,
                              verbose=0,
                              pre_dispatch='2*n_jobs'):
    # Initialise CV
    cv = StratifiedKFold(n_splits=cv, shuffle=True, random_state=42)

    # Set up parallel processing
    parallel = Parallel(n_jobs=n_jobs,
                        verbose=verbose,
                        pre_dispatch=pre_dispatch)

    # Call fit_and_score
    scores = parallel(
        delayed(fit_and_score)(model, X, y, sample_weights, train, test, scoring)
        for train, test in cv.split(X, y))

    return scores


def _calc_score(selector, X, y, indices, groups=None, **fit_params):
    if selector.cv:
<<<<<<< HEAD
        if selector.sample_weights is not None:
            scores = cross_val_scores_weighted(selector.est_,
                                               X[:, indices], y,
                                               scoring=selector.scorer,
                                               sample_weights=selector.sample_weights,
                                               cv=selector.cv,
                                               n_jobs=1,
                                               pre_dispatch=selector.pre_dispatch,
                                               )
        else:
            scores = cross_val_score(selector.est_,
                                     X[:, indices], y,
                                     groups=groups,
                                     cv=selector.cv,
                                     scoring=selector.scorer,
                                     n_jobs=1,
                                     pre_dispatch=selector.pre_dispatch,
                                     fit_params=fit_params)

=======
        scores = cross_val_score(
            selector.est_,
            X,
            y,
            groups=groups,
            cv=selector.cv,
            scoring=selector.scorer,
            n_jobs=1,
            pre_dispatch=selector.pre_dispatch,
            fit_params=fit_params,
        )
>>>>>>> 2ed7ecf8
    else:
        selector.est_.fit(X, y, **fit_params)
        scores = np.array([selector.scorer(selector.est_, X, y)])
    return indices, scores


def _get_featurenames(subsets_dict, feature_idx, custom_feature_names, X):
    feature_names = None
    if feature_idx is not None:
        if custom_feature_names is not None:
            feature_names = tuple((custom_feature_names[i] for i in feature_idx))
        elif hasattr(X, "loc"):
            feature_names = tuple((X.columns[i] for i in feature_idx))
        else:
            feature_names = tuple(str(i) for i in feature_idx)

    subsets_dict_ = deepcopy(subsets_dict)
    for key in subsets_dict_:
        if custom_feature_names is not None:
            new_tuple = tuple(
                (custom_feature_names[i] for i in subsets_dict[key]["feature_idx"])
            )
        elif hasattr(X, "loc"):
            new_tuple = tuple((X.columns[i] for i in subsets_dict[key]["feature_idx"]))
        else:
            new_tuple = tuple(str(i) for i in subsets_dict[key]["feature_idx"])
        subsets_dict_[key]["feature_names"] = new_tuple

    return subsets_dict_, feature_names


class SequentialFeatureSelector(_BaseXComposition, MetaEstimatorMixin):
    """Sequential Feature Selection for Classification and Regression.

    Parameters
    ----------
    estimator : scikit-learn classifier or regressor
    k_features : int or tuple or str (default: 1)
        Number of features to select,
        where k_features < the full feature set.
        New in 0.4.2: A tuple containing a min and max value can be provided,
            and the SFS will consider return any feature combination between
            min and max that scored highest in cross-validation. For example,
            the tuple (1, 4) will return any combination from
            1 up to 4 features instead of a fixed number of features k.
        New in 0.8.0: A string argument "best" or "parsimonious".
            If "best" is provided, the feature selector will return the
            feature subset with the best cross-validation performance.
            If "parsimonious" is provided as an argument, the smallest
            feature subset that is within one standard error of the
            cross-validation performance will be selected.
    forward : bool (default: True)
        Forward selection if True,
        backward selection otherwise
    floating : bool (default: False)
        Adds a conditional exclusion/inclusion if True.
    verbose : int (default: 0), level of verbosity to use in logging.
        If 0, no output,
        if 1 number of features in current set, if 2 detailed logging i
        ncluding timestamp and cv scores at step.
    scoring : str, callable, or None (default: None)
        If None (default), uses 'accuracy' for sklearn classifiers
        and 'r2' for sklearn regressors.
        If str, uses a sklearn scoring metric string identifier, for example
        {accuracy, f1, precision, recall, roc_auc} for classifiers,
        {'mean_absolute_error', 'mean_squared_error'/'neg_mean_squared_error',
        'median_absolute_error', 'r2'} for regressors.
        If a callable object or function is provided, it has to be conform with
        sklearn's signature ``scorer(estimator, X, y)``; see
        http://scikit-learn.org/stable/modules/generated/sklearn.metrics.make_scorer.html
        for more information.
    cv : int (default: 5)
        Integer or iterable yielding train, test splits. If cv is an integer
        and `estimator` is a classifier (or y consists of integer class
        labels) stratified k-fold. Otherwise regular k-fold cross-validation
        is performed. No cross-validation if cv is None, False, or 0.
    n_jobs : int (default: 1)
        The number of CPUs to use for evaluating different feature subsets
        in parallel. -1 means 'all CPUs'.
    pre_dispatch : int, or string (default: '2*n_jobs')
        Controls the number of jobs that get dispatched
        during parallel execution if `n_jobs > 1` or `n_jobs=-1`.
        Reducing this number can be useful to avoid an explosion of
        memory consumption when more jobs get dispatched than CPUs can process.
        This parameter can be:
        None, in which case all the jobs are immediately created and spawned.
            Use this for lightweight and fast-running jobs,
            to avoid delays due to on-demand spawning of the jobs
        An int, giving the exact number of total jobs that are spawned
        A string, giving an expression as a function
            of n_jobs, as in `2*n_jobs`
    clone_estimator : bool (default: True)
        Clones estimator if True; works with the original estimator instance
        if False. Set to False if the estimator doesn't
        implement scikit-learn's set_params and get_params methods.
        In addition, it is required to set cv=0, and n_jobs=1.
    fixed_features : tuple (default: None)
        If not `None`, the feature indices provided as a tuple will be
        regarded as fixed by the feature selector. For example, if
        `fixed_features=(1, 3, 7)`, the 2nd, 4th, and 8th feature are
        guaranteed to be present in the solution. Note that if
        `fixed_features` is not `None`, make sure that the number of
        features to be selected is greater than `len(fixed_features)`.
        In other words, ensure that `k_features > len(fixed_features)`.
        New in mlxtend v. 0.18.0.

    Attributes
    ----------
    k_feature_idx_ : array-like, shape = [n_predictions]
        Feature Indices of the selected feature subsets.
    k_feature_names_ : array-like, shape = [n_predictions]
        Feature names of the selected feature subsets. If pandas
        DataFrames are used in the `fit` method, the feature
        names correspond to the column names. Otherwise, the
        feature names are string representation of the feature
        array indices. New in v 0.13.0.
    k_score_ : float
        Cross validation average score of the selected subset.
    subsets_ : dict
        A dictionary of selected feature subsets during the
        sequential selection, where the dictionary keys are
        the lengths k of these feature subsets. The dictionary
        values are dictionaries themselves with the following
        keys: 'feature_idx' (tuple of indices of the feature subset)
              'feature_names' (tuple of feature names of the feat. subset)
              'cv_scores' (list individual cross-validation scores)
              'avg_score' (average cross-validation score)
        Note that if pandas
        DataFrames are used in the `fit` method, the 'feature_names'
        correspond to the column names. Otherwise, the
        feature names are string representation of the feature
        array indices. The 'feature_names' is new in v 0.13.0.

    Examples
    -----------
    For usage examples, please see
    http://rasbt.github.io/mlxtend/user_guide/feature_selection/SequentialFeatureSelector/

    """

<<<<<<< HEAD
    def __init__(self, estimator, k_features=1,
                 forward=True, floating=False,
                 verbose=0, scoring=None,
                 cv=5, n_jobs=1,
                 pre_dispatch='2*n_jobs',
                 clone_estimator=True,
                 fixed_features=None,
                 sample_weights=None):
=======
    def __init__(
        self,
        estimator,
        k_features=1,
        forward=True,
        floating=False,
        verbose=0,
        scoring=None,
        cv=5,
        n_jobs=1,
        pre_dispatch="2*n_jobs",
        clone_estimator=True,
        fixed_features=None,
    ):
>>>>>>> 2ed7ecf8

        self.estimator = estimator
        self.k_features = k_features
        self.forward = forward
        self.floating = floating
        self.pre_dispatch = pre_dispatch
        self.sample_weights = sample_weights
        # Want to raise meaningful error message if a
        # cross-validation generator is inputted
        if isinstance(cv, types.GeneratorType):
            err_msg = (
                "Input cv is a generator object, which is not "
                "supported. Instead please input an iterable yielding "
                "train, test splits. This can usually be done by "
                "passing a cross-validation generator to the "
                "built-in list function. I.e. cv=list(<cv-generator>)"
            )
            raise TypeError(err_msg)
        self.cv = cv
        self.n_jobs = n_jobs
        self.verbose = verbose
        self.clone_estimator = clone_estimator

        if fixed_features is not None:
            if isinstance(self.k_features, int) and self.k_features <= len(
                fixed_features
            ):
                raise ValueError(
                    "Number of features to be selected must"
                    " be larger than the number of"
                    " features specified via `fixed_features`."
                    " Got `k_features=%d` and"
                    " `fixed_features=%d`" % (k_features, len(fixed_features))
                )

            elif isinstance(self.k_features, tuple) and self.k_features[0] <= len(
                fixed_features
            ):
                raise ValueError(
                    "The minimum number of features to"
                    " be selected must"
                    " be larger than the number of"
                    " features specified via `fixed_features`."
                    " Got `k_features=%s` and "
                    "`len(fixed_features)=%d`" % (k_features, len(fixed_features))
                )

        self.fixed_features = fixed_features

        if self.clone_estimator:
            self.est_ = clone(self.estimator)
        else:
            self.est_ = self.estimator
        self.scoring = scoring

        if scoring is None:
            if self.est_._estimator_type == "classifier":
                scoring = "accuracy"
            elif self.est_._estimator_type == "regressor":
                scoring = "r2"
            else:
                raise AttributeError("Estimator must " "be a Classifier or Regressor.")
        if isinstance(scoring, str):
            self.scorer = get_scorer(scoring)
        else:
            self.scorer = scoring

        self.fitted = False
        self.subsets_ = {}
        self.interrupted_ = False

        # don't mess with this unless testing
        self._TESTING_INTERRUPT_MODE = False

    @property
    def named_estimators(self):
        """
        Returns
        -------
        List of named estimator tuples, like [('svc', SVC(...))]
        """
        return _name_estimators([self.estimator])

    def get_params(self, deep=True):
        #
        # Return estimator parameter names for GridSearch support.
        #
        return self._get_params("named_estimators", deep=deep)

    def set_params(self, **params):
        """Set the parameters of this estimator.
        Valid parameter keys can be listed with ``get_params()``.

        Returns
        -------
        self
        """
        self._set_params("estimator", "named_estimators", **params)
        return self

    def fit(self, X, y, custom_feature_names=None, groups=None, **fit_params):
        """Perform feature selection and learn model from training data.

        Parameters
        ----------
        X : {array-like, sparse matrix}, shape = [n_samples, n_features]
            Training vectors, where n_samples is the number of samples and
            n_features is the number of features.
            New in v 0.13.0: pandas DataFrames are now also accepted as
            argument for X.
        y : array-like, shape = [n_samples]
            Target values.
            New in v 0.13.0: pandas DataFrames are now also accepted as
            argument for y.
        custom_feature_names : None or tuple (default: tuple)
            Custom feature names for `self.k_feature_names` and
            `self.subsets_[i]['feature_names']`.
            (new in v 0.13.0)
        groups : array-like, with shape (n_samples,), optional
            Group labels for the samples used while splitting the dataset into
            train/test set. Passed to the fit method of the cross-validator.
        fit_params : various, optional
            Additional parameters that are being passed to the estimator.
            For example, `sample_weights=weights`.

        Returns
        -------
        self : object

        """

        # reset from a potential previous fit run
        self.subsets_ = {}
        self.fitted = False
        self.interrupted_ = False
        self.k_feature_idx_ = None
        self.k_feature_names_ = None
        self.k_score_ = None

        self.fixed_features_ = self.fixed_features
        self.fixed_features_set_ = set()

        if hasattr(X, "loc"):
            X_ = X.values
            if self.fixed_features is not None:
                self.fixed_features_ = tuple(
                    X.columns.get_loc(c) if isinstance(c, str) else c
                    for c in self.fixed_features
                )
        else:
            X_ = X

        if self.fixed_features is not None:
            self.fixed_features_set_ = set(self.fixed_features_)

<<<<<<< HEAD
        if (custom_feature_names is not None
                and len(custom_feature_names) != X.shape[1]):
            raise ValueError('If custom_feature_names is not None, '
                             'the number of elements in custom_feature_names '
                             'must equal the number of columns in X.')

        if not isinstance(self.k_features, int) and \
                not isinstance(self.k_features, tuple) \
                and not isinstance(self.k_features, str):
            raise AttributeError('k_features must be a positive integer'
                                 ', tuple, or string')

        if (isinstance(self.k_features, int) and (
                self.k_features < 1 or self.k_features > X_.shape[1])):
            raise AttributeError('k_features must be a positive integer'
                                 ' between 1 and X.shape[1], got %s'
                                 % (self.k_features,))
=======
        if custom_feature_names is not None and len(custom_feature_names) != X.shape[1]:
            raise ValueError(
                "If custom_feature_names is not None, "
                "the number of elements in custom_feature_names "
                "must equal the number of columns in X."
            )

        if (
            not isinstance(self.k_features, int)
            and not isinstance(self.k_features, tuple)
            and not isinstance(self.k_features, str)
        ):
            raise AttributeError(
                "k_features must be a positive integer" ", tuple, or string"
            )

        if isinstance(self.k_features, int) and (
            self.k_features < 1 or self.k_features > X_.shape[1]
        ):
            raise AttributeError(
                "k_features must be a positive integer"
                " between 1 and X.shape[1], got %s" % (self.k_features,)
            )
>>>>>>> 2ed7ecf8

        if isinstance(self.k_features, tuple):
            if len(self.k_features) != 2:
                raise AttributeError(
                    "k_features tuple must consist of 2"
                    " elements a min and a max value."
                )

            if self.k_features[0] not in range(1, X_.shape[1] + 1):
                raise AttributeError(
                    "k_features tuple min value must be in" " range(1, X.shape[1]+1)."
                )

            if self.k_features[1] not in range(1, X_.shape[1] + 1):
                raise AttributeError(
                    "k_features tuple max value must be in" " range(1, X.shape[1]+1)."
                )

            if self.k_features[0] > self.k_features[1]:
                raise AttributeError(
                    "The min k_features value must be smaller"
                    " than the max k_features value."
                )

<<<<<<< HEAD
        if isinstance(self.k_features, tuple) or \
                isinstance(self.k_features, str):
=======
        if isinstance(self.k_features, tuple) or isinstance(self.k_features, str):
>>>>>>> 2ed7ecf8

            select_in_range = True

            if isinstance(self.k_features, str):
                if self.k_features not in {"best", "parsimonious"}:
                    raise AttributeError(
                        "If a string argument is provided, "
                        'it must be "best" or "parsimonious"'
                    )
                else:
                    min_k = 1
                    max_k = X_.shape[1]
            else:
                min_k = self.k_features[0]
                max_k = self.k_features[1]

        else:
            select_in_range = False
            k_to_select = self.k_features

        orig_set = set(range(X_.shape[1]))
        n_features = X_.shape[1]

        if self.forward and self.fixed_features is not None:
            orig_set = set(range(X_.shape[1])) - self.fixed_features_set_
            n_features = len(orig_set)

        if self.forward:
            if select_in_range:
                k_to_select = max_k

            if self.fixed_features is not None:
                k_idx = self.fixed_features_
                k = len(k_idx)
                k_idx, k_score = _calc_score(
                    self, X_[:, k_idx], y, k_idx, groups=groups, **fit_params
                )
                self.subsets_[k] = {
                    "feature_idx": k_idx,
                    "cv_scores": k_score,
                    "avg_score": np.nanmean(k_score),
                }

            else:
                k_idx = ()
                k = 0
        else:
            if select_in_range:
                k_to_select = min_k
            k_idx = tuple(orig_set)
            k = len(k_idx)
            k_idx, k_score = _calc_score(
                self, X_[:, k_idx], y, k_idx, groups=groups, **fit_params
            )
            self.subsets_[k] = {
                "feature_idx": k_idx,
                "cv_scores": k_score,
                "avg_score": np.nanmean(k_score),
            }
        best_subset = None
        k_score = 0

        try:
            while k != k_to_select:
                prev_subset = set(k_idx)

                if self.forward:
                    k_idx, k_score, cv_scores = self._inclusion(
                        orig_set=orig_set,
                        subset=prev_subset,
                        X=X_,
                        y=y,
                        groups=groups,
                        **fit_params
                    )
                else:
                    k_idx, k_score, cv_scores = self._exclusion(
                        feature_set=prev_subset,
                        X=X_,
                        y=y,
                        groups=groups,
                        fixed_feature=self.fixed_features_set_,
                        **fit_params
                    )

                if self.floating:

                    if self.forward:
                        continuation_cond_1 = len(k_idx)
                    else:
                        continuation_cond_1 = n_features - len(k_idx)

                    continuation_cond_2 = True
                    ran_step_1 = True
                    new_feature = None

                    while continuation_cond_1 >= 2 and continuation_cond_2:
                        k_score_c = None

                        if ran_step_1:
                            (new_feature,) = set(k_idx) ^ prev_subset

                        if self.forward:

                            fixed_features_ok = True
                            if (
                                self.fixed_features is not None
                                and len(self.fixed_features) - len(k_idx) <= 1
                            ):
                                fixed_features_ok = False
                            if fixed_features_ok:
<<<<<<< HEAD
                                k_idx_c, k_score_c, cv_scores_c = \
                                    self._exclusion(
                                        feature_set=k_idx,
                                        fixed_feature=(
                                                {new_feature} |
                                                self.fixed_features_set_),
                                        X=X_,
                                        y=y,
                                        groups=groups,
                                        **fit_params
                                    )
=======
                                k_idx_c, k_score_c, cv_scores_c = self._exclusion(
                                    feature_set=k_idx,
                                    fixed_feature=(
                                        {new_feature} | self.fixed_features_set_
                                    ),
                                    X=X_,
                                    y=y,
                                    groups=groups,
                                    **fit_params
                                )
>>>>>>> 2ed7ecf8

                        else:
                            k_idx_c, k_score_c, cv_scores_c = self._inclusion(
                                orig_set=orig_set - {new_feature},
                                subset=set(k_idx),
                                X=X_,
                                y=y,
                                groups=groups,
                                **fit_params
                            )

                        if k_score_c is not None and k_score_c > k_score:

                            if len(k_idx_c) in self.subsets_:
                                cached_score = self.subsets_[len(k_idx_c)]["avg_score"]
                            else:
                                cached_score = None

                            if cached_score is None or k_score_c > cached_score:
                                prev_subset = set(k_idx)
                                k_idx, k_score, cv_scores = (
                                    k_idx_c,
                                    k_score_c,
                                    cv_scores_c,
                                )
                                continuation_cond_1 = len(k_idx)
                                ran_step_1 = False

                            else:
                                continuation_cond_2 = False

                        else:
                            continuation_cond_2 = False

                k = len(k_idx)
                # floating can lead to multiple same-sized subsets
<<<<<<< HEAD
                if k not in self.subsets_ or (k_score >
                                              self.subsets_[k]['avg_score']):
=======
                if k not in self.subsets_ or (k_score > self.subsets_[k]["avg_score"]):

>>>>>>> 2ed7ecf8
                    k_idx = tuple(sorted(k_idx))
                    self.subsets_[k] = {
                        "feature_idx": k_idx,
                        "cv_scores": cv_scores,
                        "avg_score": k_score,
                    }

                if self.verbose == 1:
                    sys.stderr.write("\rFeatures: %d/%s" % (len(k_idx), k_to_select))
                    sys.stderr.flush()
                elif self.verbose > 1:
                    sys.stderr.write(
                        "\n[%s] Features: %d/%s -- score: %s"
                        % (
                            datetime.datetime.now().strftime("%Y-%m-%d %H:%M:%S"),
                            len(k_idx),
                            k_to_select,
                            k_score,
                        )
                    )

                if self._TESTING_INTERRUPT_MODE:
                    self.subsets_, self.k_feature_names_ = _get_featurenames(
                        self.subsets_, self.k_feature_idx_, custom_feature_names, X
                    )
                    raise KeyboardInterrupt

        except KeyboardInterrupt:
            self.interrupted_ = True
            sys.stderr.write("\nSTOPPING EARLY DUE TO KEYBOARD INTERRUPT...")

        if select_in_range:
            max_score = float("-inf")

            max_score = float("-inf")
            for k in self.subsets_:
                if k < min_k or k > max_k:
                    continue
                if self.subsets_[k]["avg_score"] > max_score:
                    max_score = self.subsets_[k]["avg_score"]
                    best_subset = k
            k_score = max_score
            k_idx = self.subsets_[best_subset]["feature_idx"]

            if self.k_features == "parsimonious":
                for k in self.subsets_:
                    if k >= best_subset:
                        continue
                    if self.subsets_[k]["avg_score"] >= (
                        max_score
                        - np.std(self.subsets_[k]["cv_scores"])
                        / self.subsets_[k]["cv_scores"].shape[0]
                    ):
                        max_score = self.subsets_[k]["avg_score"]
                        best_subset = k
                k_score = max_score
                k_idx = self.subsets_[best_subset]["feature_idx"]

        self.k_feature_idx_ = k_idx
        self.k_score_ = k_score
        self.fitted = True
        self.subsets_, self.k_feature_names_ = _get_featurenames(
            self.subsets_, self.k_feature_idx_, custom_feature_names, X
        )
        return self

    def _inclusion(
        self, orig_set, subset, X, y, ignore_feature=None, groups=None, **fit_params
    ):
        all_avg_scores = []
        all_cv_scores = []
        all_subsets = []
        res = (None, None, None)
        remaining = orig_set - subset
        if remaining:
            features = len(remaining)
            n_jobs = min(self.n_jobs, features)
            parallel = Parallel(
                n_jobs=n_jobs, verbose=self.verbose, pre_dispatch=self.pre_dispatch
            )
            work = parallel(
                delayed(_calc_score)(
                    self,
                    X[:, tuple(subset | {feature})],
                    y,
                    tuple(subset | {feature}),
                    groups=groups,
                    **fit_params
                )
                for feature in remaining
                if feature != ignore_feature
            )

            for new_subset, cv_scores in work:
                all_avg_scores.append(np.nanmean(cv_scores))
                all_cv_scores.append(cv_scores)
                all_subsets.append(new_subset)

            best = np.argmax(all_avg_scores)
            res = (all_subsets[best], all_avg_scores[best], all_cv_scores[best])
        return res

    def _exclusion(
        self, feature_set, X, y, fixed_feature=None, groups=None, **fit_params
    ):
        n = len(feature_set)
        res = (None, None, None)
        if n > 1:
            all_avg_scores = []
            all_cv_scores = []
            all_subsets = []
            features = n
            n_jobs = min(self.n_jobs, features)
            parallel = Parallel(
                n_jobs=n_jobs, verbose=self.verbose, pre_dispatch=self.pre_dispatch
            )
            work = parallel(
                delayed(_calc_score)(self, X[:, p], y, p, groups=groups, **fit_params)
                for p in combinations(feature_set, r=n - 1)
                if not fixed_feature or fixed_feature.issubset(set(p))
            )

            for p, cv_scores in work:
                all_avg_scores.append(np.nanmean(cv_scores))
                all_cv_scores.append(cv_scores)
                all_subsets.append(p)

            best = np.argmax(all_avg_scores)
            res = (all_subsets[best], all_avg_scores[best], all_cv_scores[best])
        return res

    def transform(self, X):
        """Reduce X to its most important features.

        Parameters
        ----------
        X : {array-like, sparse matrix}, shape = [n_samples, n_features]
            Training vectors, where n_samples is the number of samples and
            n_features is the number of features.
            New in v 0.13.0: pandas DataFrames are now also accepted as
            argument for X.

        Returns
        -------
        Reduced feature subset of X, shape={n_samples, k_features}

        """
        self._check_fitted()
        if hasattr(X, "loc"):
            X_ = X.values
        else:
            X_ = X
        return X_[:, self.k_feature_idx_]

    def fit_transform(self, X, y, groups=None, **fit_params):
        """Fit to training data then reduce X to its most important features.

        Parameters
        ----------
        X : {array-like, sparse matrix}, shape = [n_samples, n_features]
            Training vectors, where n_samples is the number of samples and
            n_features is the number of features.
            New in v 0.13.0: pandas DataFrames are now also accepted as
            argument for X.
        y : array-like, shape = [n_samples]
            Target values.
            New in v 0.13.0: a pandas Series are now also accepted as
            argument for y.
        groups : array-like, with shape (n_samples,), optional
            Group labels for the samples used while splitting the dataset into
            train/test set. Passed to the fit method of the cross-validator.
        fit_params : various, optional
            Additional parameters that are being passed to the estimator.
            For example, `sample_weights=weights`.

        Returns
        -------
        Reduced feature subset of X, shape={n_samples, k_features}

        """
        self.fit(X, y, groups=groups, **fit_params)
        return self.transform(X)

    def get_metric_dict(self, confidence_interval=0.95):
        """Return metric dictionary

        Parameters
        ----------
        confidence_interval : float (default: 0.95)
            A positive float between 0.0 and 1.0 to compute the confidence
            interval bounds of the CV score averages.

        Returns
        ----------
        Dictionary with items where each dictionary value is a list
        with the number of iterations (number of feature subsets) as
        its length. The dictionary keys corresponding to these lists
        are as follows:
            'feature_idx': tuple of the indices of the feature subset
            'cv_scores': list with individual CV scores
            'avg_score': of CV average scores
            'std_dev': standard deviation of the CV score average
            'std_err': standard error of the CV score average
            'ci_bound': confidence interval bound of the CV score average

        """
        self._check_fitted()
        fdict = deepcopy(self.subsets_)
        for k in fdict:
            std_dev = np.std(self.subsets_[k]["cv_scores"])
            bound, std_err = self._calc_confidence(
                self.subsets_[k]["cv_scores"], confidence=confidence_interval
            )
            fdict[k]["ci_bound"] = bound
            fdict[k]["std_dev"] = std_dev
            fdict[k]["std_err"] = std_err
        return fdict

    def _calc_confidence(self, ary, confidence=0.95):
        std_err = scipy.stats.sem(ary)
        bound = std_err * sp.stats.t._ppf((1 + confidence) / 2.0, len(ary))
        return bound, std_err

    def _check_fitted(self):
        if not self.fitted:
            raise AttributeError(
                "SequentialFeatureSelector has not been" " fitted, yet."
            )<|MERGE_RESOLUTION|>--- conflicted
+++ resolved
@@ -1,4 +1,4 @@
-# Sebastian Raschka 2014-2022
+# Sebastian Raschka 2014-2020
 # mlxtend Machine Learning Library Extensions
 #
 # Algorithm for sequential feature selection.
@@ -7,26 +7,20 @@
 # License: BSD 3 clause
 
 import datetime
-import sys
 import types
-from copy import deepcopy
-from itertools import combinations
-
 import numpy as np
 import scipy as sp
 import scipy.stats
-from joblib import Parallel, delayed
-from sklearn.base import MetaEstimatorMixin, clone
+import sys
+from copy import deepcopy
+from itertools import combinations
 from sklearn.metrics import get_scorer
-from sklearn.model_selection import cross_val_score
-
+from sklearn.base import clone
+from sklearn.base import MetaEstimatorMixin
 from ..externals.name_estimators import _name_estimators
 from ..utils.base_compostion import _BaseXComposition
-<<<<<<< HEAD
 from sklearn.model_selection import StratifiedKFold, cross_val_score
 from joblib import Parallel, delayed
-=======
->>>>>>> 2ed7ecf8
 
 
 def fit_and_score(model, X, y, sample_weights,
@@ -64,7 +58,6 @@
 
 def _calc_score(selector, X, y, indices, groups=None, **fit_params):
     if selector.cv:
-<<<<<<< HEAD
         if selector.sample_weights is not None:
             scores = cross_val_scores_weighted(selector.est_,
                                                X[:, indices], y,
@@ -84,22 +77,9 @@
                                      pre_dispatch=selector.pre_dispatch,
                                      fit_params=fit_params)
 
-=======
-        scores = cross_val_score(
-            selector.est_,
-            X,
-            y,
-            groups=groups,
-            cv=selector.cv,
-            scoring=selector.scorer,
-            n_jobs=1,
-            pre_dispatch=selector.pre_dispatch,
-            fit_params=fit_params,
-        )
->>>>>>> 2ed7ecf8
     else:
-        selector.est_.fit(X, y, **fit_params)
-        scores = np.array([selector.scorer(selector.est_, X, y)])
+        selector.est_.fit(X[:, indices], y, **fit_params)
+        scores = np.array([selector.scorer(selector.est_, X[:, indices], y)])
     return indices, scores
 
 
@@ -107,8 +87,9 @@
     feature_names = None
     if feature_idx is not None:
         if custom_feature_names is not None:
-            feature_names = tuple((custom_feature_names[i] for i in feature_idx))
-        elif hasattr(X, "loc"):
+            feature_names = tuple((custom_feature_names[i]
+                                   for i in feature_idx))
+        elif hasattr(X, 'loc'):
             feature_names = tuple((X.columns[i] for i in feature_idx))
         else:
             feature_names = tuple(str(i) for i in feature_idx)
@@ -116,21 +97,20 @@
     subsets_dict_ = deepcopy(subsets_dict)
     for key in subsets_dict_:
         if custom_feature_names is not None:
-            new_tuple = tuple(
-                (custom_feature_names[i] for i in subsets_dict[key]["feature_idx"])
-            )
-        elif hasattr(X, "loc"):
-            new_tuple = tuple((X.columns[i] for i in subsets_dict[key]["feature_idx"]))
-        else:
-            new_tuple = tuple(str(i) for i in subsets_dict[key]["feature_idx"])
-        subsets_dict_[key]["feature_names"] = new_tuple
+            new_tuple = tuple((custom_feature_names[i]
+                               for i in subsets_dict[key]['feature_idx']))
+        elif hasattr(X, 'loc'):
+            new_tuple = tuple((X.columns[i]
+                               for i in subsets_dict[key]['feature_idx']))
+        else:
+            new_tuple = tuple(str(i) for i in subsets_dict[key]['feature_idx'])
+        subsets_dict_[key]['feature_names'] = new_tuple
 
     return subsets_dict_, feature_names
 
 
 class SequentialFeatureSelector(_BaseXComposition, MetaEstimatorMixin):
     """Sequential Feature Selection for Classification and Regression.
-
     Parameters
     ----------
     estimator : scikit-learn classifier or regressor
@@ -139,7 +119,7 @@
         where k_features < the full feature set.
         New in 0.4.2: A tuple containing a min and max value can be provided,
             and the SFS will consider return any feature combination between
-            min and max that scored highest in cross-validation. For example,
+            min and max that scored highest in cross-validtion. For example,
             the tuple (1, 4) will return any combination from
             1 up to 4 features instead of a fixed number of features k.
         New in 0.8.0: A string argument "best" or "parsimonious".
@@ -202,7 +182,6 @@
         features to be selected is greater than `len(fixed_features)`.
         In other words, ensure that `k_features > len(fixed_features)`.
         New in mlxtend v. 0.18.0.
-
     Attributes
     ----------
     k_feature_idx_ : array-like, shape = [n_predictions]
@@ -229,15 +208,12 @@
         correspond to the column names. Otherwise, the
         feature names are string representation of the feature
         array indices. The 'feature_names' is new in v 0.13.0.
-
     Examples
     -----------
     For usage examples, please see
     http://rasbt.github.io/mlxtend/user_guide/feature_selection/SequentialFeatureSelector/
-
     """
 
-<<<<<<< HEAD
     def __init__(self, estimator, k_features=1,
                  forward=True, floating=False,
                  verbose=0, scoring=None,
@@ -246,22 +222,6 @@
                  clone_estimator=True,
                  fixed_features=None,
                  sample_weights=None):
-=======
-    def __init__(
-        self,
-        estimator,
-        k_features=1,
-        forward=True,
-        floating=False,
-        verbose=0,
-        scoring=None,
-        cv=5,
-        n_jobs=1,
-        pre_dispatch="2*n_jobs",
-        clone_estimator=True,
-        fixed_features=None,
-    ):
->>>>>>> 2ed7ecf8
 
         self.estimator = estimator
         self.k_features = k_features
@@ -272,13 +232,11 @@
         # Want to raise meaningful error message if a
         # cross-validation generator is inputted
         if isinstance(cv, types.GeneratorType):
-            err_msg = (
-                "Input cv is a generator object, which is not "
-                "supported. Instead please input an iterable yielding "
-                "train, test splits. This can usually be done by "
-                "passing a cross-validation generator to the "
-                "built-in list function. I.e. cv=list(<cv-generator>)"
-            )
+            err_msg = ('Input cv is a generator object, which is not '
+                       'supported. Instead please input an iterable yielding '
+                       'train, test splits. This can usually be done by '
+                       'passing a cross-validation generator to the '
+                       'built-in list function. I.e. cv=list(<cv-generator>)')
             raise TypeError(err_msg)
         self.cv = cv
         self.n_jobs = n_jobs
@@ -286,28 +244,24 @@
         self.clone_estimator = clone_estimator
 
         if fixed_features is not None:
-            if isinstance(self.k_features, int) and self.k_features <= len(
-                fixed_features
-            ):
-                raise ValueError(
-                    "Number of features to be selected must"
-                    " be larger than the number of"
-                    " features specified via `fixed_features`."
-                    " Got `k_features=%d` and"
-                    " `fixed_features=%d`" % (k_features, len(fixed_features))
-                )
-
-            elif isinstance(self.k_features, tuple) and self.k_features[0] <= len(
-                fixed_features
-            ):
-                raise ValueError(
-                    "The minimum number of features to"
-                    " be selected must"
-                    " be larger than the number of"
-                    " features specified via `fixed_features`."
-                    " Got `k_features=%s` and "
-                    "`len(fixed_features)=%d`" % (k_features, len(fixed_features))
-                )
+            if isinstance(self.k_features, int) and \
+                    self.k_features <= len(fixed_features):
+                raise ValueError('Number of features to be selected must'
+                                 ' be larger than the number of'
+                                 ' features specified via `fixed_features`.'
+                                 ' Got `k_features=%d` and'
+                                 ' `fixed_features=%d`' %
+                                 (k_features, len(fixed_features)))
+
+            elif isinstance(self.k_features, tuple) and \
+                    self.k_features[0] <= len(fixed_features):
+                raise ValueError('The minimum number of features to'
+                                 ' be selected must'
+                                 ' be larger than the number of'
+                                 ' features specified via `fixed_features`.'
+                                 ' Got `k_features=%s` and '
+                                 '`len(fixed_features)=%d`' %
+                                 (k_features, len(fixed_features)))
 
         self.fixed_features = fixed_features
 
@@ -318,12 +272,13 @@
         self.scoring = scoring
 
         if scoring is None:
-            if self.est_._estimator_type == "classifier":
-                scoring = "accuracy"
-            elif self.est_._estimator_type == "regressor":
-                scoring = "r2"
+            if self.est_._estimator_type == 'classifier':
+                scoring = 'accuracy'
+            elif self.est_._estimator_type == 'regressor':
+                scoring = 'r2'
             else:
-                raise AttributeError("Estimator must " "be a Classifier or Regressor.")
+                raise AttributeError('Estimator must '
+                                     'be a Classifier or Regressor.')
         if isinstance(scoring, str):
             self.scorer = get_scorer(scoring)
         else:
@@ -349,22 +304,20 @@
         #
         # Return estimator parameter names for GridSearch support.
         #
-        return self._get_params("named_estimators", deep=deep)
+        return self._get_params('named_estimators', deep=deep)
 
     def set_params(self, **params):
         """Set the parameters of this estimator.
         Valid parameter keys can be listed with ``get_params()``.
-
         Returns
         -------
         self
         """
-        self._set_params("estimator", "named_estimators", **params)
+        self._set_params('estimator', 'named_estimators', **params)
         return self
 
     def fit(self, X, y, custom_feature_names=None, groups=None, **fit_params):
         """Perform feature selection and learn model from training data.
-
         Parameters
         ----------
         X : {array-like, sparse matrix}, shape = [n_samples, n_features]
@@ -383,14 +336,11 @@
         groups : array-like, with shape (n_samples,), optional
             Group labels for the samples used while splitting the dataset into
             train/test set. Passed to the fit method of the cross-validator.
-        fit_params : various, optional
-            Additional parameters that are being passed to the estimator.
-            For example, `sample_weights=weights`.
-
+        fit_params : dict of string -> object, optional
+            Parameters to pass to to the fit method of classifier.
         Returns
         -------
         self : object
-
         """
 
         # reset from a potential previous fit run
@@ -404,20 +354,19 @@
         self.fixed_features_ = self.fixed_features
         self.fixed_features_set_ = set()
 
-        if hasattr(X, "loc"):
+        if hasattr(X, 'loc'):
             X_ = X.values
             if self.fixed_features is not None:
-                self.fixed_features_ = tuple(
-                    X.columns.get_loc(c) if isinstance(c, str) else c
-                    for c in self.fixed_features
-                )
+                self.fixed_features_ = tuple(X.columns.get_loc(c)
+                                             if isinstance(c, str) else c
+                                             for c in self.fixed_features
+                                             )
         else:
             X_ = X
 
         if self.fixed_features is not None:
             self.fixed_features_set_ = set(self.fixed_features_)
 
-<<<<<<< HEAD
         if (custom_feature_names is not None
                 and len(custom_feature_names) != X.shape[1]):
             raise ValueError('If custom_feature_names is not None, '
@@ -435,70 +384,33 @@
             raise AttributeError('k_features must be a positive integer'
                                  ' between 1 and X.shape[1], got %s'
                                  % (self.k_features,))
-=======
-        if custom_feature_names is not None and len(custom_feature_names) != X.shape[1]:
-            raise ValueError(
-                "If custom_feature_names is not None, "
-                "the number of elements in custom_feature_names "
-                "must equal the number of columns in X."
-            )
-
-        if (
-            not isinstance(self.k_features, int)
-            and not isinstance(self.k_features, tuple)
-            and not isinstance(self.k_features, str)
-        ):
-            raise AttributeError(
-                "k_features must be a positive integer" ", tuple, or string"
-            )
-
-        if isinstance(self.k_features, int) and (
-            self.k_features < 1 or self.k_features > X_.shape[1]
-        ):
-            raise AttributeError(
-                "k_features must be a positive integer"
-                " between 1 and X.shape[1], got %s" % (self.k_features,)
-            )
->>>>>>> 2ed7ecf8
 
         if isinstance(self.k_features, tuple):
             if len(self.k_features) != 2:
-                raise AttributeError(
-                    "k_features tuple must consist of 2"
-                    " elements a min and a max value."
-                )
+                raise AttributeError('k_features tuple must consist of 2'
+                                     ' elements a min and a max value.')
 
             if self.k_features[0] not in range(1, X_.shape[1] + 1):
-                raise AttributeError(
-                    "k_features tuple min value must be in" " range(1, X.shape[1]+1)."
-                )
+                raise AttributeError('k_features tuple min value must be in'
+                                     ' range(1, X.shape[1]+1).')
 
             if self.k_features[1] not in range(1, X_.shape[1] + 1):
-                raise AttributeError(
-                    "k_features tuple max value must be in" " range(1, X.shape[1]+1)."
-                )
+                raise AttributeError('k_features tuple max value must be in'
+                                     ' range(1, X.shape[1]+1).')
 
             if self.k_features[0] > self.k_features[1]:
-                raise AttributeError(
-                    "The min k_features value must be smaller"
-                    " than the max k_features value."
-                )
-
-<<<<<<< HEAD
+                raise AttributeError('The min k_features value must be smaller'
+                                     ' than the max k_features value.')
+
         if isinstance(self.k_features, tuple) or \
                 isinstance(self.k_features, str):
-=======
-        if isinstance(self.k_features, tuple) or isinstance(self.k_features, str):
->>>>>>> 2ed7ecf8
 
             select_in_range = True
 
             if isinstance(self.k_features, str):
-                if self.k_features not in {"best", "parsimonious"}:
-                    raise AttributeError(
-                        "If a string argument is provided, "
-                        'it must be "best" or "parsimonious"'
-                    )
+                if self.k_features not in {'best', 'parsimonious'}:
+                    raise AttributeError('If a string argument is provided, '
+                                         'it must be "best" or "parsimonious"')
                 else:
                     min_k = 1
                     max_k = X_.shape[1]
@@ -524,13 +436,12 @@
             if self.fixed_features is not None:
                 k_idx = self.fixed_features_
                 k = len(k_idx)
-                k_idx, k_score = _calc_score(
-                    self, X_[:, k_idx], y, k_idx, groups=groups, **fit_params
-                )
+                k_idx, k_score = _calc_score(self, X_, y, k_idx,
+                                             groups=groups, **fit_params)
                 self.subsets_[k] = {
-                    "feature_idx": k_idx,
-                    "cv_scores": k_score,
-                    "avg_score": np.nanmean(k_score),
+                    'feature_idx': k_idx,
+                    'cv_scores': k_score,
+                    'avg_score': np.nanmean(k_score)
                 }
 
             else:
@@ -541,13 +452,12 @@
                 k_to_select = min_k
             k_idx = tuple(orig_set)
             k = len(k_idx)
-            k_idx, k_score = _calc_score(
-                self, X_[:, k_idx], y, k_idx, groups=groups, **fit_params
-            )
+            k_idx, k_score = _calc_score(self, X_, y, k_idx,
+                                         groups=groups, **fit_params)
             self.subsets_[k] = {
-                "feature_idx": k_idx,
-                "cv_scores": k_score,
-                "avg_score": np.nanmean(k_score),
+                'feature_idx': k_idx,
+                'cv_scores': k_score,
+                'avg_score': np.nanmean(k_score)
             }
         best_subset = None
         k_score = 0
@@ -595,13 +505,10 @@
                         if self.forward:
 
                             fixed_features_ok = True
-                            if (
-                                self.fixed_features is not None
-                                and len(self.fixed_features) - len(k_idx) <= 1
-                            ):
+                            if self.fixed_features is not None and \
+                                    len(self.fixed_features) - len(k_idx) <= 1:
                                 fixed_features_ok = False
                             if fixed_features_ok:
-<<<<<<< HEAD
                                 k_idx_c, k_score_c, cv_scores_c = \
                                     self._exclusion(
                                         feature_set=k_idx,
@@ -613,18 +520,6 @@
                                         groups=groups,
                                         **fit_params
                                     )
-=======
-                                k_idx_c, k_score_c, cv_scores_c = self._exclusion(
-                                    feature_set=k_idx,
-                                    fixed_feature=(
-                                        {new_feature} | self.fixed_features_set_
-                                    ),
-                                    X=X_,
-                                    y=y,
-                                    groups=groups,
-                                    **fit_params
-                                )
->>>>>>> 2ed7ecf8
 
                         else:
                             k_idx_c, k_score_c, cv_scores_c = self._inclusion(
@@ -639,17 +534,16 @@
                         if k_score_c is not None and k_score_c > k_score:
 
                             if len(k_idx_c) in self.subsets_:
-                                cached_score = self.subsets_[len(k_idx_c)]["avg_score"]
+                                cached_score = self.subsets_[len(
+                                    k_idx_c)]['avg_score']
                             else:
                                 cached_score = None
 
-                            if cached_score is None or k_score_c > cached_score:
+                            if cached_score is None or \
+                                    k_score_c > cached_score:
                                 prev_subset = set(k_idx)
-                                k_idx, k_score, cv_scores = (
-                                    k_idx_c,
-                                    k_score_c,
-                                    cv_scores_c,
-                                )
+                                k_idx, k_score, cv_scores = \
+                                    k_idx_c, k_score_c, cv_scores_c
                                 continuation_cond_1 = len(k_idx)
                                 ran_step_1 = False
 
@@ -661,82 +555,78 @@
 
                 k = len(k_idx)
                 # floating can lead to multiple same-sized subsets
-<<<<<<< HEAD
                 if k not in self.subsets_ or (k_score >
                                               self.subsets_[k]['avg_score']):
-=======
-                if k not in self.subsets_ or (k_score > self.subsets_[k]["avg_score"]):
-
->>>>>>> 2ed7ecf8
                     k_idx = tuple(sorted(k_idx))
                     self.subsets_[k] = {
-                        "feature_idx": k_idx,
-                        "cv_scores": cv_scores,
-                        "avg_score": k_score,
+                        'feature_idx': k_idx,
+                        'cv_scores': cv_scores,
+                        'avg_score': k_score
                     }
 
                 if self.verbose == 1:
-                    sys.stderr.write("\rFeatures: %d/%s" % (len(k_idx), k_to_select))
+                    sys.stderr.write('\rFeatures: %d/%s' % (
+                        len(k_idx),
+                        k_to_select
+                    ))
                     sys.stderr.flush()
                 elif self.verbose > 1:
-                    sys.stderr.write(
-                        "\n[%s] Features: %d/%s -- score: %s"
-                        % (
-                            datetime.datetime.now().strftime("%Y-%m-%d %H:%M:%S"),
-                            len(k_idx),
-                            k_to_select,
-                            k_score,
-                        )
-                    )
+                    sys.stderr.write('\n[%s] Features: %d/%s -- score: %s' % (
+                        datetime.datetime.now().strftime('%Y-%m-%d %H:%M:%S'),
+                        len(k_idx),
+                        k_to_select,
+                        k_score
+                    ))
 
                 if self._TESTING_INTERRUPT_MODE:
-                    self.subsets_, self.k_feature_names_ = _get_featurenames(
-                        self.subsets_, self.k_feature_idx_, custom_feature_names, X
-                    )
+                    self.subsets_, self.k_feature_names_ = \
+                        _get_featurenames(self.subsets_,
+                                          self.k_feature_idx_,
+                                          custom_feature_names,
+                                          X)
                     raise KeyboardInterrupt
 
         except KeyboardInterrupt:
             self.interrupted_ = True
-            sys.stderr.write("\nSTOPPING EARLY DUE TO KEYBOARD INTERRUPT...")
+            sys.stderr.write('\nSTOPPING EARLY DUE TO KEYBOARD INTERRUPT...')
 
         if select_in_range:
-            max_score = float("-inf")
-
-            max_score = float("-inf")
+            max_score = float('-inf')
+
+            max_score = float('-inf')
             for k in self.subsets_:
                 if k < min_k or k > max_k:
                     continue
-                if self.subsets_[k]["avg_score"] > max_score:
-                    max_score = self.subsets_[k]["avg_score"]
+                if self.subsets_[k]['avg_score'] > max_score:
+                    max_score = self.subsets_[k]['avg_score']
                     best_subset = k
             k_score = max_score
-            k_idx = self.subsets_[best_subset]["feature_idx"]
-
-            if self.k_features == "parsimonious":
+            k_idx = self.subsets_[best_subset]['feature_idx']
+
+            if self.k_features == 'parsimonious':
                 for k in self.subsets_:
                     if k >= best_subset:
                         continue
-                    if self.subsets_[k]["avg_score"] >= (
-                        max_score
-                        - np.std(self.subsets_[k]["cv_scores"])
-                        / self.subsets_[k]["cv_scores"].shape[0]
-                    ):
-                        max_score = self.subsets_[k]["avg_score"]
+                    if self.subsets_[k]['avg_score'] >= (
+                            max_score - np.std(self.subsets_[k]['cv_scores']) /
+                            self.subsets_[k]['cv_scores'].shape[0]):
+                        max_score = self.subsets_[k]['avg_score']
                         best_subset = k
                 k_score = max_score
-                k_idx = self.subsets_[best_subset]["feature_idx"]
+                k_idx = self.subsets_[best_subset]['feature_idx']
 
         self.k_feature_idx_ = k_idx
         self.k_score_ = k_score
         self.fitted = True
-        self.subsets_, self.k_feature_names_ = _get_featurenames(
-            self.subsets_, self.k_feature_idx_, custom_feature_names, X
-        )
+        self.subsets_, self.k_feature_names_ = \
+            _get_featurenames(self.subsets_,
+                              self.k_feature_idx_,
+                              custom_feature_names,
+                              X)
         return self
 
-    def _inclusion(
-        self, orig_set, subset, X, y, ignore_feature=None, groups=None, **fit_params
-    ):
+    def _inclusion(self, orig_set, subset, X, y, ignore_feature=None,
+                   groups=None, **fit_params):
         all_avg_scores = []
         all_cv_scores = []
         all_subsets = []
@@ -745,21 +635,14 @@
         if remaining:
             features = len(remaining)
             n_jobs = min(self.n_jobs, features)
-            parallel = Parallel(
-                n_jobs=n_jobs, verbose=self.verbose, pre_dispatch=self.pre_dispatch
-            )
-            work = parallel(
-                delayed(_calc_score)(
-                    self,
-                    X[:, tuple(subset | {feature})],
-                    y,
-                    tuple(subset | {feature}),
-                    groups=groups,
-                    **fit_params
-                )
-                for feature in remaining
-                if feature != ignore_feature
-            )
+            parallel = Parallel(n_jobs=n_jobs, verbose=self.verbose,
+                                pre_dispatch=self.pre_dispatch)
+            work = parallel(delayed(_calc_score)
+                            (self, X, y,
+                             tuple(subset | {feature}),
+                             groups=groups, **fit_params)
+                            for feature in remaining
+                            if feature != ignore_feature)
 
             for new_subset, cv_scores in work:
                 all_avg_scores.append(np.nanmean(cv_scores))
@@ -767,12 +650,13 @@
                 all_subsets.append(new_subset)
 
             best = np.argmax(all_avg_scores)
-            res = (all_subsets[best], all_avg_scores[best], all_cv_scores[best])
+            res = (all_subsets[best],
+                   all_avg_scores[best],
+                   all_cv_scores[best])
         return res
 
-    def _exclusion(
-        self, feature_set, X, y, fixed_feature=None, groups=None, **fit_params
-    ):
+    def _exclusion(self, feature_set, X, y, fixed_feature=None,
+                   groups=None, **fit_params):
         n = len(feature_set)
         res = (None, None, None)
         if n > 1:
@@ -781,14 +665,13 @@
             all_subsets = []
             features = n
             n_jobs = min(self.n_jobs, features)
-            parallel = Parallel(
-                n_jobs=n_jobs, verbose=self.verbose, pre_dispatch=self.pre_dispatch
-            )
-            work = parallel(
-                delayed(_calc_score)(self, X[:, p], y, p, groups=groups, **fit_params)
-                for p in combinations(feature_set, r=n - 1)
-                if not fixed_feature or fixed_feature.issubset(set(p))
-            )
+            parallel = Parallel(n_jobs=n_jobs, verbose=self.verbose,
+                                pre_dispatch=self.pre_dispatch)
+            work = parallel(delayed(_calc_score)(self, X, y, p,
+                                                 groups=groups, **fit_params)
+                            for p in combinations(feature_set, r=n - 1)
+                            if not fixed_feature or
+                            fixed_feature.issubset(set(p)))
 
             for p, cv_scores in work:
                 all_avg_scores.append(np.nanmean(cv_scores))
@@ -796,12 +679,13 @@
                 all_subsets.append(p)
 
             best = np.argmax(all_avg_scores)
-            res = (all_subsets[best], all_avg_scores[best], all_cv_scores[best])
+            res = (all_subsets[best],
+                   all_avg_scores[best],
+                   all_cv_scores[best])
         return res
 
     def transform(self, X):
         """Reduce X to its most important features.
-
         Parameters
         ----------
         X : {array-like, sparse matrix}, shape = [n_samples, n_features]
@@ -809,14 +693,12 @@
             n_features is the number of features.
             New in v 0.13.0: pandas DataFrames are now also accepted as
             argument for X.
-
         Returns
         -------
         Reduced feature subset of X, shape={n_samples, k_features}
-
         """
         self._check_fitted()
-        if hasattr(X, "loc"):
+        if hasattr(X, 'loc'):
             X_ = X.values
         else:
             X_ = X
@@ -824,7 +706,6 @@
 
     def fit_transform(self, X, y, groups=None, **fit_params):
         """Fit to training data then reduce X to its most important features.
-
         Parameters
         ----------
         X : {array-like, sparse matrix}, shape = [n_samples, n_features]
@@ -839,27 +720,22 @@
         groups : array-like, with shape (n_samples,), optional
             Group labels for the samples used while splitting the dataset into
             train/test set. Passed to the fit method of the cross-validator.
-        fit_params : various, optional
-            Additional parameters that are being passed to the estimator.
-            For example, `sample_weights=weights`.
-
+        fit_params : dict of string -> object, optional
+            Parameters to pass to to the fit method of classifier.
         Returns
         -------
         Reduced feature subset of X, shape={n_samples, k_features}
-
         """
         self.fit(X, y, groups=groups, **fit_params)
         return self.transform(X)
 
     def get_metric_dict(self, confidence_interval=0.95):
         """Return metric dictionary
-
         Parameters
         ----------
         confidence_interval : float (default: 0.95)
             A positive float between 0.0 and 1.0 to compute the confidence
             interval bounds of the CV score averages.
-
         Returns
         ----------
         Dictionary with items where each dictionary value is a list
@@ -872,18 +748,17 @@
             'std_dev': standard deviation of the CV score average
             'std_err': standard error of the CV score average
             'ci_bound': confidence interval bound of the CV score average
-
         """
         self._check_fitted()
         fdict = deepcopy(self.subsets_)
         for k in fdict:
-            std_dev = np.std(self.subsets_[k]["cv_scores"])
+            std_dev = np.std(self.subsets_[k]['cv_scores'])
             bound, std_err = self._calc_confidence(
-                self.subsets_[k]["cv_scores"], confidence=confidence_interval
-            )
-            fdict[k]["ci_bound"] = bound
-            fdict[k]["std_dev"] = std_dev
-            fdict[k]["std_err"] = std_err
+                self.subsets_[k]['cv_scores'],
+                confidence=confidence_interval)
+            fdict[k]['ci_bound'] = bound
+            fdict[k]['std_dev'] = std_dev
+            fdict[k]['std_err'] = std_err
         return fdict
 
     def _calc_confidence(self, ary, confidence=0.95):
@@ -893,6 +768,5 @@
 
     def _check_fitted(self):
         if not self.fitted:
-            raise AttributeError(
-                "SequentialFeatureSelector has not been" " fitted, yet."
-            )+            raise AttributeError('SequentialFeatureSelector has not been'
+                                 ' fitted, yet.')