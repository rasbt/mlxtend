--- conflicted
+++ resolved
@@ -85,7 +85,7 @@
         )
 
     if column_names is not None and len(column_names) != matrix.shape[1]:
-<<<<<<< HEAD
+
         raise AssertionError(
             f"len(column_names)"
             " (got {len(column_names)})"
@@ -93,13 +93,6 @@
             " columns in the"
             f" input array (expect {matrix.shape[1]})."
         )
-=======
-        raise AssertionError(f'len(column_names)'
-                             f' (got {len(column_names)})'
-                             ' should be equal to number of'
-                             ' columns in the'
-                             f' input array (expect {matrix.shape[1]}).')
->>>>>>> 4ebd239c
 
     fig, ax = plt.subplots(figsize=figsize)
     ax.grid(False)
