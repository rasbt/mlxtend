--- conflicted
+++ resolved
@@ -8,7 +8,6 @@
 from mlxtend.plotting import plot_learning_curves
 from sklearn import datasets
 from sklearn.tree import DecisionTreeClassifier
-from sklearn.linear_model import LogisticRegression
 from sklearn.model_selection import train_test_split
 
 
@@ -26,29 +25,6 @@
 
     desired1 = [0.22, 0.22, 0.22, 0.31, 0.31, 0.3, 0.33, 0.32, 0.33, 0.32]
     desired2 = [0.45, 0.45, 0.35, 0.35, 0.45, 0.43, 0.35, 0.35, 0.35, 0.35]
-<<<<<<< HEAD
-
-    np.testing.assert_almost_equal(training_errors, desired1, decimal=2)
-    np.testing.assert_almost_equal(test_errors, desired2, decimal=2)
-
-
-def test_log_loss():
-
-    iris = datasets.load_iris()
-    X = iris.data
-    y = iris.target
-    X_train, X_test, y_train, y_test = (train_test_split(X, y,
-                                        train_size=0.6, random_state=2))
-
-    clf = LogisticRegression(random_state=1)
-    training_errors, test_errors = (plot_learning_curves(X_train, y_train,
-                                    X_test, y_test, clf, scoring="log_loss",
-                                    suppress_plot=True))
-
-    desired1 = [0.61, 0.49, 0.41, 0.39, 0.38, 0.37, 0.39, 0.37, 0.36, 0.34]
-    desired2 = [0.56, 0.51, 0.45, 0.4, 0.39, 0.38, 0.37, 0.36, 0.35, 0.34]
-=======
->>>>>>> 959379eb
 
     np.testing.assert_almost_equal(training_errors, desired1, decimal=2)
     np.testing.assert_almost_equal(test_errors, desired2, decimal=2)
@@ -62,21 +38,6 @@
                                         train_size=0.6, random_state=2))
 
     clf = DecisionTreeClassifier(max_depth=1, random_state=1)
-<<<<<<< HEAD
-    training_errors, test_errors = plot_learning_curves(X_train,
-                                                        y_train,
-                                                        X_test,
-                                                        y_test,
-                                                        clf,
-                                                        suppress_plot=True,
-                                                        scoring='accuracy')
-
-    desired1 = [0.78, 0.78, 0.78, 0.69, 0.69, 0.7, 0.67, 0.68, 0.67, 0.68]
-    desired2 = [0.55, 0.55, 0.65, 0.65, 0.55, 0.57, 0.65, 0.65, 0.65, 0.65]
-
-    np.testing.assert_almost_equal(training_errors, desired1, decimal=2)
-    np.testing.assert_almost_equal(test_errors, desired2, decimal=2)
-=======
     training_acc, test_acc = (plot_learning_curves(X_train, y_train,
                               X_test, y_test, clf,
                               scoring='accuracy',
@@ -87,5 +48,4 @@
     desired2 = np.array([0.45, 0.45, 0.35, 0.35, 0.45,
                          0.43, 0.35, 0.35, 0.35, 0.35])
     np.testing.assert_almost_equal(training_acc, 1 - desired1, decimal=2)
-    np.testing.assert_almost_equal(test_acc, 1 - desired2, decimal=2)
->>>>>>> 959379eb
+    np.testing.assert_almost_equal(test_acc, 1 - desired2, decimal=2)